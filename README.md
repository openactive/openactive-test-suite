# OpenActive Test Suite [![Reference Implementation](https://github.com/openactive/openactive-test-suite/workflows/Reference%20Implementation/badge.svg)](https://github.com/openactive/openactive-test-suite/actions?query=branch%3Amaster+workflow%3A%22Reference+Implementation%22)

To join the conversation, we're on the [OpenActive Slack](https://slack.openactive.io/) at #openactive-test-suite.

The general aim of this project is to allow end to end testing of the various flows and failure states of the Open Booking API.

<<<<<<< HEAD
Running `npm start` in the root will run the OpenActive Test Suite, which is actually comprised of three packages:
* [Broker Microservice](./packages/openactive-broker-microservice/): this sits in between the test suite and the target Open Booking API implementation. This allows the integration tests to watch for changes to the various RPDE feeds.
* [Integration Tests](./packages/openactive-integration-tests): this performs automated tests against the API.
* [OpenID Client](./packages/openactive-openid-client), [OpenID Browser Automation](./packages/openactive-openid-browser-automation) and [OpenID Test CLI](./packages/openactive-openid-test-cli): together these connect to the target Open Booking API's OpenID Provider. This allows the Broker and Integration tests to authorize with the implementation

# Usage

Running `npm start` will orchestrate running the [OpenID Client](./packages/openactive-openid-client), [OpenID Browser Automation](./packages/openactive-openid-browser-automation), [Broker Microservice](./packages/openactive-broker-microservice/) and the [Integration Tests](./packages/openactive-integration-tests/) in order to test your Open Booking API implementation.
=======
Running `npm start` in the root will run the OpenActive Test Suite, which is actually comprised of these packages:

* [Integration Tests](./packages/openactive-integration-tests): this performs automated tests against the API.
* [Broker Microservice](./packages/openactive-broker-microservice/): this sits in between the test suite and the target Open Booking API implementation. This allows the integration tests to watch for changes to the various RPDE feeds.
* [OpenID Test Client](./packages/openactive-openid-test-client): this connects to the target Open Booking API's OpenID Provider. This allows the Broker and Integration tests to authorize with the implementation
* [Test Interface Criteria](./packages/test-interface-criteria/): this allows test suite to tailor specific opportunities to specific tests by implementing the [OpenActive Test Interface](https://openactive.io/test-interface/) Criteria.

# Usage

Running `npm start` will orchestrate running the [Broker Microservice](./packages/openactive-broker-microservice/) and the [Integration Tests](./packages/openactive-integration-tests/) in order to test your Open Booking API implementation.
>>>>>>> 5a292ccb

Note that the implementation under test will need to implement the [OpenActive Test Interface](https://openactive.io/test-interface/) to run in controlled mode, and for selected tests.

## Quick start

You can check that the test suite works in your local environment by running it against the hosted [OpenActive Reference Implementation](https://reference-implementation.openactive.io/), simply by using the default configuration:

``` bash
git clone git@github.com:openactive/openactive-test-suite.git
cd openactive-test-suite
npm install
npm start -- core
```

Note that the above command only runs the "core" tests within the test suite, which should take around 60 seconds to complete.

The hosted OpenActive Reference Implementation is running on a basic developer tier Azure instance with a burst quota, so it will not handle the load of a test suite run for all tests (hence `npm start -- core`); if the hosted application shuts down, simply wait 5 minutes and try again.

## Configuration

In order to run the test suite against your own implementation, configure the test suite by creating a copy of [`config/default.json`](./config/default.json) named `config/{NODE_ENV}.json` (where `{NODE_ENV}` is the value of your `NODE_ENV` environment variable), including the following properties:
   - [`broker` microservice configuration](./packages/openactive-broker-microservice/#configuration-for-broker-within-confignode_envjson)
   - [`integrationTests` and `sellers` configuration](./packages/openactive-integration-tests/#configuration-for-integrationtests-within-confignode_envjson)

The test suite uses the file `config/{NODE_ENV}.json` to override the settings in `default.json`. For development and deployment create a new file instead of making changes to the `default.json` file, so that any new required settings that are added in future versions can be automatically updated in `default.json`.

For more information about this use of `NODE_ENV` see this [documentation](https://github.com/lorenwest/node-config/wiki/Environment-Variables#node_env).

By convention, much of the documentation assumes you to have created a `config/dev.json` file, which Test Suite will use when env var `NODE_ENV=dev`. But you can use any name you like, and have multiple configuration files for different environments.

### Configuration for `sellers` within `./config/{NODE_ENV}`

The `primary` Seller is used for all tests, and random opportunities used when `"useRandomOpportunities": true` are selected from this Seller. The `secondary` Seller is used only for [multiple-sellers](./test/features/core/multiple-sellers/README.md) tests.

An example, using OpenID Connect Authentication:

```json
  "sellers": {
    "primary": {
      "@type": "Organization",
      "@id": "https://reference-implementation.openactive.io/api/identifiers/sellers/0",
      "authentication": {
        "loginCredentials": {
          "username": "test1",
          "password": "test1"
        }
      },
      "taxMode": "https://openactive.io/TaxGross",
      "paymentReconciliationDetails": {
        "name": "AcmeBroker Points",
        "accountId": "SN1593",
        "paymentProviderId": "STRIPE"
      }
    },
    "secondary": {
      "@type": "Person",
      "@id": "https://reference-implementation.openactive.io/api/identifiers/sellers/1",
      "authentication": {
        "loginCredentials": {
          "username": "test2",
          "password": "test2"
        }
      },
      "taxMode": "https://openactive.io/TaxNet"
    }
  }
```

Description of each field:

* `authentication`: Check out the [**Configuration for Seller Authentication**](#configuration-for-seller-authentication) section.
* `taxMode`: Which [Tax Mode](https://openactive.io/open-booking-api/EditorsDraft/1.0CR3/#tax-mode) is used for this Seller.

  **Note: If testing both Tax Modes, make sure that there is at least one Seller with each**. Alternatively, if not supporting multiple Sellers, you can run the Test Suite once with `"taxMode": "https://openactive.io/TaxNet"` and once with `"taxMode": "https://openactive.io/TaxGross"`. However, it is not currently possible to generate a certificate that covers both configurations unless multiple Sellers are supported.
* `paymentReconciliationDetails`: If testing [Payment Reconciliation Detail Validation](https://openactive.io/open-booking-api/EditorsDraft/1.0CR3/#payment-reconciliation-detail-validation), include the required payment reconciliation details here.

### Configuration for Seller Authentication

In order to make bookings for a specific Seller's Opportunity data, some kind of authentication is required to ensure that the caller is authorized to make bookings for that Seller.

Test Suite allows for a few different options for Seller Authentication. This determines the data to put in the `authentication` field for each Seller:

#### OpenID Connect

[View Spec](https://openactive.io/open-booking-api/EditorsDraft/#openid-connect-booking-partner-authentication-for-multiple-seller-systems)

You'll need the username/password that the Seller can use to log in to your OpenID Connect Provider.

Example:

```json
  "sellers": {
    "primary": {
      // ...
      "authentication": {
        "loginCredentials": {
          "username": "test1",
          "password": "test1"
        }
      }
    },
```

#### Request Headers

Just a set of request HTTP headers which will be used to make booking requests. There are no restrictions on the `requestHeaders` that can be specified.

Example:

```json
  "sellers": {
    "primary": {
      // ...
      "authentication": {
        "loginCredentials": null,
        "requestHeaders": {
          "X-OpenActive-Test-Client-Id": "booking-partner-1",
          "X-OpenActive-Test-Seller-Id": "https://localhost:5001/api/identifiers/sellers/1"
        }
      }
    },
```

#### Client Credentials

[OAuth Client Credentials](https://oauth.net/2/grant-types/client-credentials/) are used to make booking requests.

Example:

```json
  "sellers": {
    "primary": {
      // ...
      "authentication": {
        "loginCredentials": null,
        "clientCredentials": {
          "clientId": "clientid_XXX",
          "clientSecret": "example"
        }
      }
    },
```

This is different from the behaviour in the Client Credentials sub-section mentioned within the [OpenID Connect Booking Partner Authentication for Multiple Seller Systems](https://openactive.io/open-booking-api/EditorsDraft/#openid-connect-booking-partner-authentication-for-multiple-seller-systems) section in the spec as, in this case, Client Credentials are used to make booking requests for this Seller, rather than just to view the Booking Partner's Orders Feed.

## Installation

Node.js version 14 or above is required.

```bash
npm install
```
 
This will install the dependencies needed for all packages in the test suite.

For developers that are customising the installation, for use in e.g. Docker, the directories `./packages/test-interface-criteria` and `./packages/openactive-openid-test-client` are dependencies, and so must be present during `npm install`.

## Running

Where `dev.json` is the name of your `{NODE_ENV}.json` configuration file:

```bash
export NODE_ENV=dev
npm start
```

This will start the broker microservice ([`openactive-broker-microservice`](./packages/openactive-broker-microservice/)) and run all integration tests ([`openactive-integration-tests`](./packages/openactive-integration-tests)) according to the [feature configuration](./packages/openactive-integration-tests/#configuration). It will then kill the broker microservice upon test completion. The console output includes both `openactive-broker-microservice` and `openactive-integration-tests`. This is perfect for CI, or simple test runs.

Alternatively the [Broker microservice](./packages/openactive-broker-microservice/) and [Integration tests](./packages/openactive-integration-tests) may be run separately, for example in two different console windows. This is more useful for debugging.

### Running specific tests

Any extra command line arguments will be passed to `jest` in [`openactive-integration-tests`](./packages/openactive-integration-tests). For example: 

```bash
export NODE_ENV=dev
npm start -- --runInBand test/features/core/availability-check/
```

It is also possible to use a [category identifier or feature identifier](./packages/openactive-integration-tests/test/features/README.md) as short-hand:

```bash
export NODE_ENV=dev
npm start -- core
```

```bash
export NODE_ENV=dev
npm start -- availability-check
```

Read about Jest's command line arguments in their [CLI docs](https://jestjs.io/docs/en/cli).


### Environment variables

#### `NODE_CONFIG`

The configuration of the test suite can be overridden with the environment variable `NODE_CONFIG`, where any specified configuration will override values in both `config/default.json`. More detail can be found in the [node-config docs](https://github.com/lorenwest/node-config/wiki/Environment-Variables#node_config). For example:

  ```bash
  NODE_CONFIG='{ "waitForHarvestCompletion": true, "datasetSiteUrl": "https://localhost:5001/openactive", "sellers": { "primary": { "@type": "Organization", "@id": "https://localhost:5001/api/identifiers/sellers/0", "requestHeaders": { "X-OpenActive-Test-Client-Id": "test", "X-OpenActive-Test-Seller-Id": "https://localhost:5001/api/identifiers/sellers/0" } }, "secondary": { "@type": "Person", "@id": "https://localhost:5001/api/identifiers/sellers/1" } }, "useRandomOpportunities": true, "generateConformanceCertificate": true, "conformanceCertificateId": "https://openactive.io/openactive-test-suite/example-output/random/certification/" }' npm start
  ```

#### `PORT`

Defaults to 3000.

Set `PORT` to override the default port that the `openactive-broker-microservice` will expose endpoints on for the `openactive-integration-tests`. This is useful in the case that you already have a service using port 3000.

#### `FORCE_COLOR`

E.g. `FORCE_COLOR=1`

Set this to force the OpenActive Test Suite to output in colour. The OpenActive Test Suite uses [chalk](https://github.com/chalk/supports-color), which attempts to auto-detect the color support of the terminal. For CI environments this detection is often inaccurate, and `FORCE_COLOR=1` should be set manually.

## Continuous Integration

Assuming configuration is set using the `NODE_CONFIG` environment variable as described above, the test suite can be run within a continuous integration environment, as shown below:

```bash
#!/bin/bash
set -e # exit with nonzero exit code if anything fails

# Get the latest OpenActive Test Suite
git clone git@github.com:openactive/openactive-test-suite.git
cd openactive-test-suite

# Install dependencies
npm install

# Start broker microservice and run tests
npm start
```

`"ci": true` must be included in the supplied `NODE_CONFIG` to ensure correct console logging output within a CI environment.

Note that running `npm start` in the root `openactive-test-suite` directory will override [`waitForHarvestCompletion`](https://github.com/openactive/openactive-test-suite/tree/feature/project-start-script/packages/openactive-broker-microservice#waitforharvestcompletion) to `true` in `default.json`, so that the `openactive-integration-tests` will wait for the `openactive-broker-microservice` to be ready before it begins the test run.

### GitHub Actions

TODO: Improve README

When using GitHub Actions, setting output directories to `/github/workspace/output` in `NODE_ENV` allows these files to be accessed by subsequent actions.

### Docker

TODO: Improve README

When using `docker run` locally, ensure that you specify `-t` to get the full interactive test suite experience.

For example: `docker run -t ghcr.io/openactive/test-suite:latest -- core` is the equivalent of `npm start -- core`.

When using Docker in CI, ensure that `"ci": true`.

When using a hostname other than `localhost` for your booking system, it must included at least one `.` to pass the validator.

`host.docker.internal` must be the host to access your booking system locally if it is not running in another Docker container. This hostname must also be used within `dev.json`.

If your config is `./config/dev.json` and there's an output dir `./output/`, then the following will run test suite for "core" tests:

`docker run -t -e INPUT_CONFIG=/config/dev.json -e NODE_ENV=dev -p 3000:3000 -v ${PWD}/config:/config -v ${PWD}/output:/output ghcr.io/openactive/test-suite:latest -- core`



## Test Data Requirements

In order to run the tests in random mode, the target Open Booking API implementation will need to have some Opportunity data pre-loaded. Use [Test Data Generator](./packages/openactive-integration-tests/test-data-generator/) to find out how much data is needed and in what configuration.

# Contributing

- [Contributing to the project](./CONTRIBUTING.md)

# Concepts

## Booking Partner Authentication Strategy

The method by which a [Booking Partner](https://openactive.io/open-booking-api/EditorsDraft/#dfn-booking-partner) authenticates with the Open Booking API implementation. There are a number of supported strategies, including OpenID Connect, HTTP Header, etc.

Your impementation will need to support at least one Authentication Strategy for each of [**Orders Feed Authentication**](#orders-feed-authentication) and [**Booking Authentication**](#booking-authentication).

### Orders Feed Authentication

How a Booking Partner accesses the [Orders Feed](https://openactive.io/open-booking-api/EditorsDraft/#dfn-orders-feed) containing updates to Orders that they have created.

For Test Suite, the selected Orders Feed Authentication Strategy is configured with the [`broker.bookingPartners` configuration property](./packages/openactive-broker-microservice/README.md#bookingpartners) and documentation on the supported strategies can be found there.

### Booking Authentication

How a Booking Partner accesses the booking endpoints (C1, C2, B, etc) for a specific Seller's data. This differs from [Orders Feed Authentication](#orders-feed-authentication) as it can be specified at the per-Seller level for Multiple Seller Systems (relevant feature: [`multiple-sellers`](packages/openactive-integration-tests/test/features/core/multiple-sellers/)).

For Test Suite, the selected Booking Authentication Strategy is configured with the [`sellers` configuration property](#configuration-for-seller-authentication) and documentation on the supported strategies can be found there.<|MERGE_RESOLUTION|>--- conflicted
+++ resolved
@@ -4,27 +4,16 @@
 
 The general aim of this project is to allow end to end testing of the various flows and failure states of the Open Booking API.
 
-<<<<<<< HEAD
-Running `npm start` in the root will run the OpenActive Test Suite, which is actually comprised of three packages:
-* [Broker Microservice](./packages/openactive-broker-microservice/): this sits in between the test suite and the target Open Booking API implementation. This allows the integration tests to watch for changes to the various RPDE feeds.
-* [Integration Tests](./packages/openactive-integration-tests): this performs automated tests against the API.
-* [OpenID Client](./packages/openactive-openid-client), [OpenID Browser Automation](./packages/openactive-openid-browser-automation) and [OpenID Test CLI](./packages/openactive-openid-test-cli): together these connect to the target Open Booking API's OpenID Provider. This allows the Broker and Integration tests to authorize with the implementation
-
-# Usage
-
-Running `npm start` will orchestrate running the [OpenID Client](./packages/openactive-openid-client), [OpenID Browser Automation](./packages/openactive-openid-browser-automation), [Broker Microservice](./packages/openactive-broker-microservice/) and the [Integration Tests](./packages/openactive-integration-tests/) in order to test your Open Booking API implementation.
-=======
 Running `npm start` in the root will run the OpenActive Test Suite, which is actually comprised of these packages:
 
 * [Integration Tests](./packages/openactive-integration-tests): this performs automated tests against the API.
 * [Broker Microservice](./packages/openactive-broker-microservice/): this sits in between the test suite and the target Open Booking API implementation. This allows the integration tests to watch for changes to the various RPDE feeds.
-* [OpenID Test Client](./packages/openactive-openid-test-client): this connects to the target Open Booking API's OpenID Provider. This allows the Broker and Integration tests to authorize with the implementation
+* [OpenID Client](./packages/openactive-openid-client), [OpenID Browser Automation](./packages/openactive-openid-browser-automation) and [OpenID Test CLI](./packages/openactive-openid-test-cli): together these connect to the target Open Booking API's OpenID Provider. This allows the Broker and Integration tests to authorize with the implementation
 * [Test Interface Criteria](./packages/test-interface-criteria/): this allows test suite to tailor specific opportunities to specific tests by implementing the [OpenActive Test Interface](https://openactive.io/test-interface/) Criteria.
 
 # Usage
 
 Running `npm start` will orchestrate running the [Broker Microservice](./packages/openactive-broker-microservice/) and the [Integration Tests](./packages/openactive-integration-tests/) in order to test your Open Booking API implementation.
->>>>>>> 5a292ccb
 
 Note that the implementation under test will need to implement the [OpenActive Test Interface](https://openactive.io/test-interface/) to run in controlled mode, and for selected tests.
 
