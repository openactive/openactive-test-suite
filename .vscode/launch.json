{
    // Use IntelliSense to learn about possible attributes.
    // Hover to view descriptions of existing attributes.
    // For more information, visit: https://go.microsoft.com/fwlink/?linkid=830387
    "version": "0.2.0",
    "configurations": [
        {
<<<<<<< HEAD
            "name": "integration-tests - core/common-error-conditions/order-already-exists",
=======
            "name": "integration-tests - cancellation/customer-requested-cancellation/unknown-order-test",
>>>>>>> cfd8b4a0
            "request": "launch",
            "runtimeArgs": [
                "run-script",
                "start-tests",
                "--",
                "--runInBand",
<<<<<<< HEAD
                "test/features/core/common-error-conditions/implemented/order-already-exists-test.js"
=======
                "test/features/cancellation/customer-requested-cancellation/implemented/unknown-order-test.js"
>>>>>>> cfd8b4a0
            ],
            "runtimeExecutable": "npm",
            "runtimeVersion": "12.18.2",
            "skipFiles": [
                "<node_internals>/**"
            ],
            "type": "node",
            "env": {
<<<<<<< HEAD
              "NODE_ENV": "test",
=======
              "NODE_ENV": "dev"
>>>>>>> cfd8b4a0
            }
        },
        {
            "name": "integration-tests",
            "type": "node",
            "request": "launch",
            "cwd": "${workspaceFolder}/packages/openactive-integration-tests",
            "runtimeExecutable": "npm",
            "runtimeVersion": "12.18.2",
            "runtimeArgs": ["run-script", "debug"],
            "port": 9229
        },
        {
            "name": "broker-microservice",
            "type": "node",
            "request": "launch",
            "program": "${workspaceFolder}/packages/openactive-broker-microservice/app.js",
            "cwd": "${workspaceFolder}/packages/openactive-broker-microservice/"
        },
        {
            "name": "combined",
            "type": "node",
            "request": "launch",
            "autoAttachChildProcesses": true,
            "program": "${workspaceFolder}/start.js"
        }
    ]
}<|MERGE_RESOLUTION|>--- conflicted
+++ resolved
@@ -5,22 +5,14 @@
     "version": "0.2.0",
     "configurations": [
         {
-<<<<<<< HEAD
             "name": "integration-tests - core/common-error-conditions/order-already-exists",
-=======
-            "name": "integration-tests - cancellation/customer-requested-cancellation/unknown-order-test",
->>>>>>> cfd8b4a0
             "request": "launch",
             "runtimeArgs": [
                 "run-script",
                 "start-tests",
                 "--",
                 "--runInBand",
-<<<<<<< HEAD
                 "test/features/core/common-error-conditions/implemented/order-already-exists-test.js"
-=======
-                "test/features/cancellation/customer-requested-cancellation/implemented/unknown-order-test.js"
->>>>>>> cfd8b4a0
             ],
             "runtimeExecutable": "npm",
             "runtimeVersion": "12.18.2",
@@ -29,11 +21,7 @@
             ],
             "type": "node",
             "env": {
-<<<<<<< HEAD
-              "NODE_ENV": "test",
-=======
               "NODE_ENV": "dev"
->>>>>>> cfd8b4a0
             }
         },
         {
