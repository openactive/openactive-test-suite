--- conflicted
+++ resolved
@@ -233,90 +233,6 @@
 
 ```json
   "initialAccessToken": "openactive_test_suite_client_12345xaq"
-<<<<<<< HEAD
-```
-=======
-```
-
-### `sellers`
-Config for [Sellers](https://openactive.io/open-booking-api/EditorsDraft/1.0CR3/#dfn-seller) whose opportunities are booked are booked through the Booking System when Test Suite is run.
-
-#### Multi-Seller systems
-In multi-seller systems, Broker can book opportunities from two Sellers, named `primary` and `secondary`.
-
-```json
-   "sellers": {
-    "primary": {
-      "@type": "Organization",
-      "@id": "https://reference-implementation.openactive.io/api/identifiers/sellers/1",
-      "authentication": {
-        "loginCredentials": {
-          "username": "test1",
-          "password": "test1"
-        }
-      },
-      "taxMode": "https://openactive.io/TaxGross",
-      "paymentReconciliationDetails": {
-        "name": "AcmeBroker Points",
-        "accountId": "SN1593",
-        "paymentProviderId": "STRIPE"
-      }
-    },
-    "secondary": {
-      "@type": "Organization",
-      "@id": "https://reference-implementation.openactive.io/api/identifiers/sellers/2",
-      "authentication": {
-        "loginCredentials": {
-          "username": "test2",
-          "password": "test2"
-        }
-      },
-      "taxMode": "https://openactive.io/TaxNet"
-    }
-  }
-```
-
-The `authentication` field can contain various authentication strategies: [Auth Code Flow](https://openactive.io/open-booking-api/EditorsDraft/1.0CR3/#dfn-authorization-code-flow), Bearer credentials, or API headers. Auth Code Flow is [recommended](https://openactive.io/open-booking-api/EditorsDraft/1.0CR3/#openid-connect-booking-partner-authentication-for-multiple-seller-systems) for Multi-Seller systems.
-Examples of how to define Auth Code flow credentials for Multi-Seller systems are shown above.
-
-#### Single-seller systems
-For single-seller systems, Broker can book opportunities from the only seller.
-
-```json
-"sellers": {
-    "primary": {
-      "@type": "Organization",
-      "@id": "https://localhost:5001/api/identifiers/seller",
-      "authentication": {
-        "loginCredentials": null,
-        "requestHeaders": {
-          "X-OpenActive-Test-Client-Id": "booking-partner-1",
-          "X-OpenActive-Test-Seller-Id": "https://localhost:5001/api/identifiers/seller"
-        }
-      }
-    },
-    "secondary": null
-  }
-```
-
-The `authentication` field can contain various authentication strategies: [Client Credentials](https://openactive.io/open-booking-api/EditorsDraft/1.0CR3/#dfn-client-credentials-flow), Bearer credentials, or API headers. 
-
-Clients credentials can be defined as follows:
-```json
-"sellers": {
-    "primary": {
-      "@type": "Organization",
-      "@id": "https://localhost:5001/api/identifiers/seller",
-      "authentication": {
-        "loginCredentials": null,
-          "clientCredentials": {
-            "clientId": "clientid_XXX",
-            "clientSecret": "example"
-          }
-      }
-    },
-    "secondary": null
-  }
 ```
 
 ## Broker Microservice API
@@ -871,5 +787,4 @@
 Types of Two-Phase Listeners in Broker Microservice:
 
 * **Opportunity Listeners**: Listen for updates to a given [Child Opportunity](#orphans).
-* **Order Listeners**: Listen for updates to a given Order.
->>>>>>> 8fb5565f
+* **Order Listeners**: Listen for updates to a given Order.