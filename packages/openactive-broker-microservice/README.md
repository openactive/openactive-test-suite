--- conflicted
+++ resolved
@@ -430,13 +430,8 @@
             /* There are 892 ScheduledSessions which support Simple Booking Flow
             and that do not satisfy the `TestOpportunityBookableNonFreeTaxNet`
             criteria because they fail this contraint. That is to say that they
-<<<<<<< HEAD
-            do not have seller tax mode TaxNet. */
+            do not have seller `taxMode` of `TaxNet`. */
             "Seller must have taxMode of TaxNet": 892,
-=======
-            do not have seller `taxMode` of `TaxNet`. */
-            "Seller Tax Mode Net": 892,
->>>>>>> b4dc1739
             "Must not require additional details": 88,
             "startDate must be 2hrs in advance for random tests to use": 236,
             "Only non-free bookable Offers": 496,
