--- conflicted
+++ resolved
@@ -233,9 +233,6 @@
 
 ```json
   "initialAccessToken": "openactive_test_suite_client_12345xaq"
-<<<<<<< HEAD
-```
-=======
 ```
 
 ## Broker Microservice API
@@ -790,5 +787,4 @@
 Types of Two-Phase Listeners in Broker Microservice:
 
 * **Opportunity Listeners**: Listen for updates to a given [Child Opportunity](#orphans).
-* **Order Listeners**: Listen for updates to a given Order.
->>>>>>> 5a292ccb
+* **Order Listeners**: Listen for updates to a given Order.