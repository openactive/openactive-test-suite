--- conflicted
+++ resolved
@@ -26,14 +26,12 @@
     "p-memoize": "^3.1.0",
     "request": "^2.88.0"
   },
-<<<<<<< HEAD
   "devDependencies": {
     "eslint": "^5.16.0",
     "eslint-config-airbnb": "^17.1.1",
     "eslint-plugin-import": "^2.20.0"
-=======
+  },
   "engines": {
     "node": "12.18.2"
->>>>>>> dda895a7
   }
 }