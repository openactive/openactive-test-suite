{
  "name": "openactive-broker-microservice",
  "version": "1.0.0",
  "description": "OpenActive Broker Microservice",
  "main": "app.js",
  "scripts": {
    "start": "node app.js",
    "test": "npm run lint && tsc",
    "debug": "node --inspect app.js",
    "lint": "eslint \"*.js\"",
    "lint-fix": "eslint \"*.js\" --fix"
  },
  "author": "OpenActive Community <hello@openactive.io>",
  "license": "MIT",
  "dependencies": {
    "@openactive/test-interface-criteria": "file:../test-interface-criteria",
    "axios": "^0.19.2",
    "chalk": "^4.1.0",
    "config": "^3.2.4",
    "debug": "~2.6.9",
    "express": "^4.17.1",
    "htmlmetaparser": "^2.0.3",
    "htmlparser2": "^4.1.0",
    "morgan": "~1.9.0",
    "p-memoize": "^3.1.0",
    "request": "^2.88.0"
  },
  "devDependencies": {
<<<<<<< HEAD
    "eslint": "^7.7.0",
    "eslint-config-airbnb": "^18.2.0",
    "eslint-plugin-import": "^2.22.0"
=======
    "@types/node": "^14.6.0",
    "eslint": "^5.16.0",
    "eslint-config-airbnb": "^17.1.1",
    "eslint-plugin-import": "^2.20.0",
    "typescript": "^3.9.7"
>>>>>>> bc4176e3
  },
  "engines": {
    "node": "12.18.2"
  }
}<|MERGE_RESOLUTION|>--- conflicted
+++ resolved
@@ -26,17 +26,11 @@
     "request": "^2.88.0"
   },
   "devDependencies": {
-<<<<<<< HEAD
+    "@types/node": "^14.6.0",
     "eslint": "^7.7.0",
     "eslint-config-airbnb": "^18.2.0",
-    "eslint-plugin-import": "^2.22.0"
-=======
-    "@types/node": "^14.6.0",
-    "eslint": "^5.16.0",
-    "eslint-config-airbnb": "^17.1.1",
-    "eslint-plugin-import": "^2.20.0",
+    "eslint-plugin-import": "^2.22.0",
     "typescript": "^3.9.7"
->>>>>>> bc4176e3
   },
   "engines": {
     "node": "12.18.2"
