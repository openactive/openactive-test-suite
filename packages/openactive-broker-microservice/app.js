/* eslint-disable no-use-before-define */
const express = require('express');
const http = require('http');
const logger = require('morgan');
const { default: axios } = require('axios');
const config = require('config');
const { criteria, testMatch } = require('@openactive/test-interface-criteria');
const { Handler } = require('htmlmetaparser');
const { Parser } = require('htmlparser2');
const chalk = require('chalk');
const { performance } = require('perf_hooks');
const sleep = require('util').promisify(setTimeout);

const DATASET_SITE_URL = config.get('datasetSiteUrl');
const REQUEST_LOGGING_ENABLED = config.get('requestLogging');
const WAIT_FOR_HARVEST = config.get('waitForHarvestCompletion');
const ORDERS_FEED_REQUEST_HEADERS = config.get('ordersFeedRequestHeaders');
const VERBOSE = config.get('verbose');

// These options are not recommended for general use, but are available for specific test environment configuration and debugging
const OPPORTUNITY_FEED_REQUEST_HEADERS = config.has('opportunityFeedRequestHeaders') ? config.get('opportunityFeedRequestHeaders') : {
};
const DATASET_DISTRIBUTION_OVERRIDE = config.has('datasetDistributionOverride') ? config.get('datasetDistributionOverride') : [];
const DO_NOT_FILL_BUCKETS = config.has('disableBucketAllocation') ? config.get('disableBucketAllocation') : false;

process.env.NODE_TLS_REJECT_UNAUTHORIZED = '0';

const app = express();

// eslint-disable-next-line no-console
const logError = (x) => console.error(chalk.cyanBright(x));
// eslint-disable-next-line no-console
const log = (x) => console.log(chalk.cyan(x));

if (REQUEST_LOGGING_ENABLED) {
  app.use(logger('dev'));
}
app.use(express.json());

// nSQL joins appear to be slow, even with indexes. This is an optimisation pending further investigation
const parentOpportunityMap = new Map();
const parentOpportunityRpdeMap = new Map();
const opportunityMap = new Map();
const opportunityRpdeMap = new Map();
const rowStoreMap = new Map();
const parentIdIndex = new Map();

const startTime = new Date();

let datasetSiteJson = {
};

// Buckets for criteria matches
const matchingCriteriaOpportunityIds = new Map();
criteria.map((c) => c.name).forEach((criteriaName) => {
  const typeBucket = new Map();
  [
    'ScheduledSession',
    'FacilityUseSlot',
    'IndividualFacilityUseSlot',
    'CourseInstance',
    'HeadlineEvent',
    'Event',
    'HeadlineEventSubEvent',
    'CourseInstanceSubEvent',
    'OnDemandEvent',
  ].forEach((x) => typeBucket.set(x, new Map()));
  matchingCriteriaOpportunityIds.set(criteriaName, typeBucket);
});

const feedContextMap = new Map();

const testDatasets = new Map();
function getTestDataset(testDatasetIdentifier) {
  if (!testDatasets.has(testDatasetIdentifier)) {
    testDatasets.set(testDatasetIdentifier, new Set());
  }
  return testDatasets.get(testDatasetIdentifier);
}

function getAllDatasets() {
  return new Set(Array.from(testDatasets.values()).flatMap((x) => Array.from(x.values())));
}

/**
 * @param {string} baseUrl
 * @param {string} feedIdentifier
 * @param {Object.<string, string>} headers
 * @param {RpdePageProcessor} processPage
 */
async function harvestRPDE(baseUrl, feedIdentifier, headers, processPage) {
  const context = {
    currentPage: baseUrl,
    pages: 0,
    items: 0,
    responseTimes: [],
  };
  if (feedContextMap.has(feedIdentifier)) {
    throw new Error('Duplicate feed identifier not permitted within dataset distribution.');
  }
  feedContextMap.set(feedIdentifier, context);
  const options = {
    headers: {
      Accept: 'application/json, application/vnd.openactive.booking+json; version=1',
      'Cache-Control': 'max-age=0',
      ...headers || {
      },
    },
  };
  let url = baseUrl;
  // Harvest forever, until a 404 is encountered
  for (;;) {
    try {
      const timerStart = performance.now();
      const response = await axios.get(url, options);
      const timerEnd = performance.now();
      const responseTime = timerEnd - timerStart;

      const json = response.data;

      // Validate RPDE base URL
      if (!json.next) {
        throw new Error("RPDE does not have 'next' property");
      }
      if (getBaseUrl(json.next) !== getBaseUrl(url)) {
        throw new Error(`(Base URL of RPDE 'next' property ("${getBaseUrl(json.next)}") does not match base URL of RPDE page ("${url}")`);
      }

      context.currentPage = url;
      if (json.next === url && json.items.length === 0) {
        if (WAIT_FOR_HARVEST) {
          setFeedIsUpToDate(feedIdentifier);
        } else if (VERBOSE) log(`Sleep mode poll for RPDE feed "${url}"`);
        context.sleepMode = true;
        if (context.timeToHarvestCompletion === undefined) context.timeToHarvestCompletion = millisToMinutesAndSeconds((new Date()).getTime() - startTime.getTime());
        await sleep(500);
      } else {
        context.responseTimes.push(responseTime);
        // Maintain a buffer of the last 5 items
        if (context.responseTimes.length > 5) context.responseTimes.shift();
        context.pages += 1;
        context.items += json.items.length;
        delete context.sleepMode;
        if (REQUEST_LOGGING_ENABLED) {
          const kind = json.items && json.items[0] && json.items[0].kind;
          log(
            `RPDE kind: ${kind}, page: ${context.pages}, length: ${
              json.items.length
            }, next: '${json.next}'`,
          );
        }
        processPage(json, feedIdentifier);
        url = json.next;
      }
    } catch (error) {
      if (!error.response) {
        log(`Error for RPDE feed "${url}": ${error.message}.`);
        // Force retry, after a delay
        await sleep(5000);
      } else if (error.response.status === 404) {
        if (WAIT_FOR_HARVEST) setFeedIsUpToDate(feedIdentifier);
        log(`Not Found error for RPDE feed "${url}", feed will be ignored.`);
        // Stop polling feed
        return;
      } else {
        log(`Error ${error.response.status} for RPDE page "${url}": ${error.message}. Response: ${typeof error.response.data === 'object' ? JSON.stringify(error.response.data, null, 2) : error.response.data}`);
        // Force retry, after a delay
        await sleep(5000);
      }
    }
  }
}

function getBaseUrl(url) {
  if (url.indexOf('//') > -1) {
    return url.substring(0, url.indexOf('/', url.indexOf('//') + 2));
  }
  throw new Error("RPDE 'next' property MUST be an absolute URL");
}

function getRandomBookableOpportunity(sellerId, opportunityType, criteriaName, testDatasetIdentifier) {
  const criteriaBucket = matchingCriteriaOpportunityIds.get(criteriaName);
  if (!criteriaBucket) throw new Error('The specified testOpportunityCriteria is not currently supported.');
  const bucket = criteriaBucket.get(opportunityType);
  if (!bucket) throw new Error('The specified opportunity type is not currently supported.');
  const sellerCompartment = bucket.get(sellerId);
  if (!sellerCompartment) {
    return {
      sellers: Array.from(bucket.keys()),
    };
  } // Seller has no items

  const allTestDatasets = getAllDatasets();
  const unusedBucketItems = Array.from(sellerCompartment).filter((x) => !allTestDatasets.has(x));

  if (unusedBucketItems.length === 0) return null;

  const id = unusedBucketItems[Math.floor(Math.random() * unusedBucketItems.length)];

  // Add the item to the testDataset to ensure it does not get reused
  getTestDataset(testDatasetIdentifier).add(id);

  return {
    opportunity: {
      '@context': 'https://openactive.io/',
      '@type': getTypeFromOpportunityType(opportunityType),
      '@id': id,
    },
  };
}

function releaseOpportunityLocks(testDatasetIdentifier) {
  const testDataset = getTestDataset(testDatasetIdentifier);
  log(`Cleared dataset '${testDatasetIdentifier}' of opportunity locks ${Array.from(testDataset).join(', ')}`);
  testDataset.clear();
}

function getOpportunityById(opportunityId) {
  const opportunity = opportunityMap.get(opportunityId);
  if (opportunity && parentOpportunityMap.has(opportunity.superEvent || opportunity.facilityUse)) {
    return {
      ...opportunity,
      superEvent: parentOpportunityMap.get(opportunity.superEvent),
      facilityUse: parentOpportunityMap.get(opportunity.facilityUse),
    };
  }
  return null;
}

/**
 * @typedef {Object} PendingResponse
 * @property {(json: any) => void} send
 * @property {() => void} cancel
 */

/** @type {{[id: string]: PendingResponse}} */
const responses = {
};

const healthCheckResponsesWaitingForHarvest = [];
const incompleteFeeds = [];

function addFeed(feedUrl) {
  incompleteFeeds.push(feedUrl);
}

function setFeedIsUpToDate(feedIdentifier) {
  if (incompleteFeeds.length !== 0) {
    const index = incompleteFeeds.indexOf(feedIdentifier);
    if (index > -1) {
      // Remove the feed from the list
      incompleteFeeds.splice(index, 1);

      // If the list is now empty, trigger responses to healthcheck
      if (incompleteFeeds.length === 0) {
        log('Harvesting is up-to-date');
        healthCheckResponsesWaitingForHarvest.forEach((res) => res.send('openactive-broker'));
        // Clear response array
        healthCheckResponsesWaitingForHarvest.splice(0, healthCheckResponsesWaitingForHarvest.length);
      }
    }
  }
}

// Provide helpful homepage as binding for root to allow the service to run in a container
app.get('/', (req, res) => {
  res.send(`<!doctype html>
<html lang="en">
<head>
  <meta charset="utf-8">
  <title>OpenActive Test Suite - Broker Microservice</title>
</head>

<body>
  <h1>OpenActive Test Suite - Broker Microservice</h1>
  <a href="/status">Status Page</a>
</body>
</html>`);
});

app.get('/health-check', function (req, res) {
  // Healthcheck response will block until all feeds are up-to-date, which is useful in CI environments
  // to ensure that the tests will not run until the feeds have been fully consumed
  if (WAIT_FOR_HARVEST && incompleteFeeds.length !== 0) {
    healthCheckResponsesWaitingForHarvest.push(res);
  } else {
    res.send('openactive-broker');
  }
});

app.get('/dataset-site', function (req, res) {
  res.send(datasetSiteJson);
});

function mapToObject(map) {
  if (map instanceof Map) {
    // Return a object representation of a Map
    return Object.assign(Object.create(null), ...[...map].map((v) => (typeof v[1] === 'object' && v[1].size === 0 ? {
    } : {
      [v[0]]: mapToObject(v[1]),
    })));
  } if (map instanceof Set) {
    // Return just the size of a Set, to render at the leaf nodes of the resulting tree,
    // instead of outputting the whole set contents. This reduces the size of the output for display.
    return map.size;
  }
  return map;
}

function millisToMinutesAndSeconds(millis) {
  const minutes = Math.floor(millis / 60000);
  const seconds = ((millis % 60000) / 1000);
  return `${minutes}:${seconds < 10 ? '0' : ''}${seconds.toFixed(0)}`;
}

app.get('/orphans', function (req, res) {
  const rows = Array.from(rowStoreMap.values());
  res.send({
    children: {
      matched: rows.filter((x) => x.parentIngested).length,
      orphaned: rows.filter((x) => !x.parentIngested).length,
      total: rows.length,
      orphanedList: rows.filter((x) => !x.parentIngested).slice(0, 1000).map((({ jsonLdType, id, modified, jsonLd, jsonLdId, jsonLdParentId }) => ({
        jsonLdType,
        id,
        modified,
        jsonLd,
        jsonLdId,
        jsonLdParentId,
      }))),
    },
  });
});

app.get('/status', function (req, res) {
  const childOrphans = Array.from(rowStoreMap.values()).filter((x) => !x.parentIngested).length;
  const totalChildren = rowStoreMap.size;
  const percentageChildOrphans = totalChildren > 0 ? ((childOrphans / totalChildren) * 100).toFixed(2) : 0;
  res.send({
    elapsedTime: millisToMinutesAndSeconds((new Date()).getTime() - startTime.getTime()),
    feeds: mapToObject(feedContextMap),
    orphans: {
      children: `${childOrphans} of ${totalChildren} (${percentageChildOrphans}%)`,
    },
    buckets: DO_NOT_FILL_BUCKETS ? null : mapToObject(matchingCriteriaOpportunityIds),
  });
});

app.get('/opportunity-cache/:id', function (req, res) {
  if (req.params.id) {
    const { id } = req.params;

    const cachedResponse = getOpportunityById(id);

    if (cachedResponse) {
      log(`Used cache for "${id}"`);
      res.json({
        data: cachedResponse,
      });
    } else {
      res.status(404).json({
        error: `Opportunity with id "${id}" was not found`,
      });
    }
  } else {
    res.status(400).json({
      error: 'id is required',
    });
  }
});

app.get('/opportunity/:id', function (req, res) {
  const useCacheIfAvailable = req.query.useCacheIfAvailable === 'true';

  // respond with json
  if (req.params.id) {
    const { id } = req.params;

    const cachedResponse = getOpportunityById(id);

    if (useCacheIfAvailable && cachedResponse) {
      log(`used cached response for "${id}"`);
      res.json({
        data: cachedResponse,
      });
    } else {
      log(`listening for "${id}"`);

      // Stash the response and reply later when an event comes through (kill any existing id still waiting)
      if (responses[id] && responses[id] !== null) responses[id].cancel();
      responses[id] = {
        send(json) {
          responses[id] = null;
          res.json(json);
        },
        cancel() {
          log(`Ignoring previous request for "${id}"`);
          res.status(400).json({
            error: `A newer request to wait for "${id}" has been received, so this request has been cancelled.`,
          });
        },
      };
    }
  } else {
    res.status(400).json({
      error: 'id is required',
    });
  }
});

function getTypeFromOpportunityType(opportunityType) {
  const mapping = {
    ScheduledSession: 'ScheduledSession',
    FacilityUseSlot: 'Slot',
    IndividualFacilityUseSlot: 'Slot',
    CourseInstance: 'CourseInstance',
    HeadlineEvent: 'HeadlineEvent',
    Event: 'Event',
    HeadlineEventSubEvent: 'Event',
    CourseInstanceSubEvent: 'Event',
    OnDemandEvent: 'OnDemandEvent',
  };
  return mapping[opportunityType];
}

function detectSellerId(opportunity) {
  const organizer = opportunity.organizer
    || (opportunity.superEvent
      && (opportunity.superEvent.organizer || (opportunity.superEvent.superEvent && opportunity.superEvent.superEvent.organizer)))
    || (opportunity.facilityUse && opportunity.facilityUse.provider);

  return organizer['@id'] || organizer.id;
}

function detectOpportunityType(opportunity) {
  switch (opportunity['@type'] || opportunity.type) {
    case 'ScheduledSession':
      if (opportunity.superEvent && (opportunity.superEvent['@type'] || opportunity.superEvent.type) === 'SessionSeries') {
        return 'ScheduledSession';
      }
      throw new Error('ScheduledSession must have superEvent of SessionSeries');

    case 'Slot':
      if (opportunity.facilityUse && (opportunity.facilityUse['@type'] || opportunity.facilityUse.type) === 'IndividualFacilityUse') {
        return 'IndividualFacilityUseSlot';
      }
      if (opportunity.facilityUse && (opportunity.facilityUse['@type'] || opportunity.facilityUse.type) === 'FacilityUse') {
        return 'FacilityUseSlot';
      }

      throw new Error('Slot must have facilityUse of FacilityUse or IndividualFacilityUse');

    case 'CourseInstance':
      return 'CourseInstance';
    case 'HeadlineEvent':
      return 'HeadlineEvent';
    case 'OnDemandEvent':
      return 'OnDemandEvent';
    case 'Event':
      switch (opportunity.superEvent && (opportunity.superEvent['@type'] || opportunity.superEvent.type)) {
        case 'HeadlineEvent':
          return 'HeadlineEventSubEvent';
        case 'CourseInstance':
          return 'CourseInstanceSubEvent';
        case 'EventSeries':
        case null:
          return 'Event';
        default:
          throw new Error('Event has unrecognised @type of superEvent');
      }
    default:
      throw new Error('Only bookable opportunities are permitted in the test interface');
  }
}

app.post('/test-interface/datasets/:testDatasetIdentifier/opportunities', function (req, res) {
  if (DO_NOT_FILL_BUCKETS) {
    res.status(500).json({
      error: 'Test interface is not available as \'disableBucketAllocation\' is set to \'true\' in openactive-broker-microservice configuration.',
    });
    return;
  }

  // Use :testDatasetIdentifier to ensure the same id is not returned twice
  const { testDatasetIdentifier } = req.params;

  const opportunity = req.body;
  const opportunityType = detectOpportunityType(opportunity);
  const sellerId = detectSellerId(opportunity);
  const criteriaName = opportunity['test:testOpportunityCriteria'].replace('https://openactive.io/test-interface#', '');

  const result = getRandomBookableOpportunity(sellerId, opportunityType, criteriaName, testDatasetIdentifier);
  if (result && result.opportunity) {
    log(`Random Bookable Opportunity from seller ${sellerId} for ${criteriaName} (${result.opportunity['@type']}): ${result.opportunity['@id']}`);
    res.json(result.opportunity);
  } else {
    logError(`Random Bookable Opportunity from seller ${sellerId} for ${criteriaName} (${opportunityType}) call failed: No matching opportunities found`);
    res.status(404).json({
      error: `Opportunity Type '${opportunityType}' Not found from seller ${sellerId} for ${criteriaName}.\n\nSellers available:\n${result && result.sellers && result.sellers.length > 0 ? result.sellers.join('\n') : 'none'}.`,
    });
  }
});

app.delete('/test-interface/datasets/:testDatasetIdentifier', function (req, res) {
  // Use :testDatasetIdentifier to identify locks, and clear them
  const { testDatasetIdentifier } = req.params;
  releaseOpportunityLocks(testDatasetIdentifier);
  res.status(204).send();
});

/** @type {{[id: string]: PendingResponse}} */
const orderResponses = {
};

app.get('/get-order/:id', function (req, res) {
  // respond with json
  if (req.params.id) {
    const { id } = req.params;

    // Stash the response and reply later when an event comes through (kill any existing id still waiting)
    if (orderResponses[id] && orderResponses[id] !== null) orderResponses[id].cancel();
    orderResponses[id] = {
      send(json) {
        orderResponses[id] = null;
        res.json(json);
      },
      cancel() {
        log(`Ignoring previous request for "${id}"`);
        res.status(400).json({
          error: `A newer request to wait for "${id}" has been received, so this request has been cancelled.`,
        });
      },
    };
  } else {
    res.send('Id is required');
  }
});

/**
 * @callback RpdePageProcessor
 * @param {any} rpdePage
 * @param {string} feedIdentifier
 */

/** @type {RpdePageProcessor} */
function ingestParentOpportunityPage(rpdePage, feedIdentifier) {
  const feedPrefix = `${feedIdentifier}---`;
  rpdePage.items.forEach((item) => {
    const feedItemIdentifier = feedPrefix + item.id;
    if (item.state === 'deleted') {
      const jsonLdId = parentOpportunityRpdeMap.get(feedItemIdentifier);
      parentOpportunityMap.delete(jsonLdId);
      parentOpportunityRpdeMap.delete(feedItemIdentifier);
    } else {
      const jsonLdId = item.data['@id'] || item.data.id;
      parentOpportunityRpdeMap.set(feedItemIdentifier, jsonLdId);
      // Remove nested @context
      const dataWithoutContext = {
        ...item.data,
        '@context': undefined,
      };
      parentOpportunityMap.set(jsonLdId, dataWithoutContext);
    }
  });

  // As these parent opportunities have been updated, update all child items for these parent IDs
  touchOpportunityItems(rpdePage.items
    .filter((item) => item.state !== 'deleted')
    .map((item) => item.data['@id'] || item.data.id));
}

/** @type {RpdePageProcessor} */
function ingestOpportunityPage(rpdePage, feedIdentifier) {
  const feedPrefix = `${feedIdentifier}---`;
  rpdePage.items.forEach((item) => {
    const feedItemIdentifier = feedPrefix + item.id;
    if (item.state === 'deleted') {
      const jsonLdId = opportunityRpdeMap.get(feedItemIdentifier);
      opportunityMap.delete(jsonLdId);
      opportunityRpdeMap.delete(feedItemIdentifier);

      deleteOpportunityItem(jsonLdId);
    } else {
      const jsonLdId = item.data['@id'] || item.data.id;
      opportunityRpdeMap.set(feedItemIdentifier, jsonLdId);
      opportunityMap.set(jsonLdId, item.data);

      storeOpportunityItem(item);
    }
  });
}

function touchOpportunityItems(parentIds) {
  const opportunitiesToUpdate = new Set();

  parentIds.forEach((parentId) => {
    if (parentIdIndex.has(parentId)) {
      parentIdIndex.get(parentId).forEach((jsonLdId) => {
        opportunitiesToUpdate.add(jsonLdId);
      });
    }
  });

  opportunitiesToUpdate.forEach((jsonLdId) => {
    if (rowStoreMap.has(jsonLdId)) {
      const row = rowStoreMap.get(jsonLdId);
      row.feedModified = Date.now() + 1000; // 1 second in the future
      row.parentIngested = true;
      processRow(row);
    }
  });
}

function deleteOpportunityItem(jsonLdId) {
  const row = rowStoreMap.get(jsonLdId);
  if (row) {
    const idx = parentIdIndex.get(row.jsonLdParentId);
    if (idx) {
      idx.delete(jsonLdId);
    }
    rowStoreMap.delete(jsonLdId);
  }
}

function storeOpportunityItem(item) {
  const row = {
    id: item.id,
    modified: item.modified,
    deleted: item.state === 'deleted',
    feedModified: Date.now() + 1000, // 1 second in the future,
    jsonLdId: item.state === 'deleted' ? null : item.data['@id'] || item.data.id,
    jsonLd: item.state === 'deleted' ? null : item.data,
    jsonLdType: item.state === 'deleted' ? null : item.data['@type'] || item.data.type,
    jsonLdParentId: item.state === 'deleted' ? null : item.data.superEvent || item.data.facilityUse,
    parentIngested: item.state === 'deleted' ? false : parentOpportunityMap.has(item.data.superEvent) || parentOpportunityMap.has(item.data.facilityUse),
  };

  if (row.jsonLdParentId != null && row.jsonLdId != null) {
    if (!parentIdIndex.has(row.jsonLdParentId)) parentIdIndex.set(row.jsonLdParentId, new Set());
    parentIdIndex.get(row.jsonLdParentId).add(row.jsonLdId);
  }

  rowStoreMap.set(row.jsonLdId, row);

  if (row.parentIngested) {
    processRow(row);
  }
}

function processRow(row) {
  const newItem = {
    state: row.deleted ? 'deleted' : 'updated',
    id: row.jsonLdId,
    modified: row.feedModified,
    data: {
      ...row.jsonLd,
      ...(row.jsonLdType === 'Slot'
        ? {
          facilityUse: parentOpportunityMap.get(row.jsonLdParentId),
        }
        : {
          superEvent: parentOpportunityMap.get(row.jsonLdParentId),
        }),
    },
  };

  processOpportunityItem(newItem);
}

function processOpportunityItem(item) {
  if (item.data) {
    const id = item.data['@id'] || item.data.id;

    const matchingCriteria = [];
    let unmetCriteriaDetails = [];

<<<<<<< HEAD
    criteria.map(c => ({
      criteriaName: c.name, criteriaResult: testMatch(c, item.data),
    })).forEach((result) => {
      const bucket = matchingCriteriaOpportunityIds.get(result.criteriaName).get(opportunityType);
      if (!bucket.has(sellerId)) bucket.set(sellerId, new Set());
      const sellerCompartment = bucket.get(sellerId);
      if (result.criteriaResult.matchesCriteria) {
        sellerCompartment.add(id);
        matchingCriteria.push(result.criteriaName);
      } else {
        sellerCompartment.delete(id);
        unmetCriteriaDetails = unmetCriteriaDetails.concat(result.criteriaResult.unmetCriteriaDetails);
      }
    });
=======
    if (!DO_NOT_FILL_BUCKETS) {
      const opportunityType = detectOpportunityType(item.data);
      const sellerId = detectSellerId(item.data);

      criteria.map((c) => ({
        criteriaName: c.name, criteriaResult: c.testMatch(item.data),
      })).forEach((result) => {
        const bucket = matchingCriteriaOpportunityIds.get(result.criteriaName).get(opportunityType);
        if (!bucket.has(sellerId)) bucket.set(sellerId, new Set());
        const sellerCompartment = bucket.get(sellerId);
        if (result.criteriaResult.matchesCriteria) {
          sellerCompartment.add(id);
          matchingCriteria.push(result.criteriaName);
        } else {
          sellerCompartment.delete(id);
          unmetCriteriaDetails = unmetCriteriaDetails.concat(result.criteriaResult.unmetCriteriaDetails);
        }
      });
    }
>>>>>>> 2f6f9fa3

    const bookableIssueList = unmetCriteriaDetails.length > 0
      ? `\n   [Unmet Criteria: ${Array.from(new Set(unmetCriteriaDetails)).join(', ')}]` : '';

    if (responses[id]) {
      responses[id].send(item);

      if (VERBOSE) log(`seen ${matchingCriteria.join(', ')} and dispatched ${id}${bookableIssueList}`);
    } else if (VERBOSE) log(`saw ${matchingCriteria.join(', ')} ${id}${bookableIssueList}`);
  }
}

/** @type {RpdePageProcessor} */
function monitorOrdersPage(rpde) {
  rpde.items.forEach((item) => {
    if (item.data && item.id && orderResponses[item.id]) {
      orderResponses[item.id].send(item);
    }
  });
}

function extractJSONLDfromHTML(url, html) {
  let jsonld = null;

  const handler = new Handler(
    (err, result) => {
      if (!err && typeof result === 'object') {
        const jsonldArray = result.jsonld;
        // Use the first JSON-LD block on the page
        if (Array.isArray(jsonldArray) && jsonldArray.length > 0) {
          [jsonld] = jsonldArray;
        }
      }
    },
    {
      url, // The HTML pages URL is used to resolve relative URLs. TODO: Remove this
    },
  );

  // Create a HTML parser with the handler.
  const parser = new Parser(handler, {
    decodeEntities: true,
  });
  parser.write(html);
  parser.done();

  return jsonld;
}

async function extractJSONLDfromDatasetSiteUrl(url) {
  const response = await axios.get(url);

  const jsonld = extractJSONLDfromHTML(url, response.data);
  return jsonld;
}

async function startPolling() {
  const dataset = DATASET_DISTRIBUTION_OVERRIDE.length > 0
    ? {
      distribution: DATASET_DISTRIBUTION_OVERRIDE,
    }
    : await extractJSONLDfromDatasetSiteUrl(DATASET_SITE_URL);

  log(`Dataset Site JSON-LD: ${JSON.stringify(dataset, null, 2)}`);

  datasetSiteJson = dataset;

  if (!dataset || !Array.isArray(dataset.distribution)) {
    throw new Error('Unable to read valid JSON-LD from Dataset Site. Please try loading the Dataset Site URL in validator.openactive.io to confirm it is valid.');
  }

  const harvesters = [];

  dataset.distribution.forEach((dataDownload) => {
    const feedIdentifier = dataDownload.identifier || dataDownload.name || dataDownload.additionalType;
    addFeed(feedIdentifier);
    if (dataDownload.additionalType === 'https://openactive.io/SessionSeries'
      || dataDownload.additionalType === 'https://openactive.io/FacilityUse') {
      log(`Found parent opportunity feed: ${dataDownload.contentUrl}`);
      harvesters.push(harvestRPDE(dataDownload.contentUrl, feedIdentifier, OPPORTUNITY_FEED_REQUEST_HEADERS, ingestParentOpportunityPage));
    } else {
      log(`Found opportunity feed: ${dataDownload.contentUrl}`);
      harvesters.push(harvestRPDE(dataDownload.contentUrl, feedIdentifier, OPPORTUNITY_FEED_REQUEST_HEADERS, ingestOpportunityPage));
    }
  });

  // Only poll orders feed if included in the dataset site
  if (dataset.accessService && dataset.accessService.endpointURL) {
    const ordersFeedUrl = `${dataset.accessService.endpointURL}orders-rpde`;
    log(`Found orders feed: ${ordersFeedUrl}`);
    harvesters.push(harvestRPDE(ordersFeedUrl, 'OrdersFeed', ORDERS_FEED_REQUEST_HEADERS, monitorOrdersPage));
  }

  // Finished processing dataset site
  if (WAIT_FOR_HARVEST) log('\nBlocking integration tests to wait for harvest completion...');
  setFeedIsUpToDate('DatasetSite');

  // Wait until all harvesters error catastrophically before existing
  await Promise.all(harvesters);
}

// Ensure that dataset site request also delays "readiness"
addFeed('DatasetSite');

const server = http.createServer(app);
server.on('error', onError);

const port = normalizePort(process.env.PORT || '3000');
app.listen(port, () => log(`Broker Microservice running on port ${port}

Check http://localhost:${port}/status for current harvesting status
`));

(async () => {
  try {
    await startPolling();
  } catch (error) {
    logError(error.toString());
    process.exit(1);
  }
})();

/**
 * Normalize a port into a number, string, or false.
 */

function normalizePort(val) {
  const integerPort = parseInt(val, 10);

  if (Number.isNaN(integerPort)) {
    // named pipe
    return val;
  }

  if (integerPort >= 0) {
    // port number
    return integerPort;
  }

  return false;
}

/**
 * Event listener for HTTP server "error" event.
 */

function onError(error) {
  if (error.syscall !== 'listen') {
    throw error;
  }

  const bind = typeof port === 'string'
    ? `Pipe ${port}`
    : `Port ${port}`;

  // handle specific listen errors with friendly messages
  switch (error.code) {
    case 'EACCES':
      logError(`${bind} requires elevated privileges`);
      process.exit(1);
      break;
    case 'EADDRINUSE':
      logError(`${bind} is already in use`);
      process.exit(1);
      break;
    default:
      throw error;
  }
}<|MERGE_RESOLUTION|>--- conflicted
+++ resolved
@@ -674,28 +674,12 @@
     const matchingCriteria = [];
     let unmetCriteriaDetails = [];
 
-<<<<<<< HEAD
-    criteria.map(c => ({
-      criteriaName: c.name, criteriaResult: testMatch(c, item.data),
-    })).forEach((result) => {
-      const bucket = matchingCriteriaOpportunityIds.get(result.criteriaName).get(opportunityType);
-      if (!bucket.has(sellerId)) bucket.set(sellerId, new Set());
-      const sellerCompartment = bucket.get(sellerId);
-      if (result.criteriaResult.matchesCriteria) {
-        sellerCompartment.add(id);
-        matchingCriteria.push(result.criteriaName);
-      } else {
-        sellerCompartment.delete(id);
-        unmetCriteriaDetails = unmetCriteriaDetails.concat(result.criteriaResult.unmetCriteriaDetails);
-      }
-    });
-=======
     if (!DO_NOT_FILL_BUCKETS) {
       const opportunityType = detectOpportunityType(item.data);
       const sellerId = detectSellerId(item.data);
 
       criteria.map((c) => ({
-        criteriaName: c.name, criteriaResult: c.testMatch(item.data),
+        criteriaName: c.name, criteriaResult: testMatch(c, item.data),
       })).forEach((result) => {
         const bucket = matchingCriteriaOpportunityIds.get(result.criteriaName).get(opportunityType);
         if (!bucket.has(sellerId)) bucket.set(sellerId, new Set());
@@ -709,7 +693,6 @@
         }
       });
     }
->>>>>>> 2f6f9fa3
 
     const bookableIssueList = unmetCriteriaDetails.length > 0
       ? `\n   [Unmet Criteria: ${Array.from(new Set(unmetCriteriaDetails)).join(', ')}]` : '';
