--- conflicted
+++ resolved
@@ -899,16 +899,7 @@
 }
 
 async function startPolling() {
-<<<<<<< HEAD
-  log('Downloading Dataset Site JSON-LD ...');
-  const dataset = DATASET_DISTRIBUTION_OVERRIDE.length > 0
-    ? {
-      distribution: DATASET_DISTRIBUTION_OVERRIDE,
-    }
-    : await extractJSONLDfromDatasetSiteUrl(DATASET_SITE_URL);
-=======
   const dataset = await extractJSONLDfromDatasetSiteUrl(DATASET_SITE_URL);
->>>>>>> 023d8a74
 
   log(`Dataset Site JSON-LD: ${JSON.stringify(dataset, null, 2)}`);
 
@@ -988,27 +979,11 @@
 const server = http.createServer(app);
 server.on('error', onError);
 
-<<<<<<< HEAD
-app.listen(PORT, () => log(`Broker Microservice running on port ${PORT}
+app.listen(PORT, () => {
+  log(`Broker Microservice running on port ${PORT}
 
 Check ${MICROSERVICE_BASE_URL}/status for current harvesting status
 `));
-
-(async () => {
-  try {
-    await startPolling();
-  } catch (error) {
-    logError(error.stack);
-    process.exit(1);
-  }
-})();
-=======
-const port = normalizePort(process.env.PORT || '3000');
-app.listen(port, () => {
-  log(`Broker Microservice running on port ${port}
-
-Check http://localhost:${port}/status for current harvesting status
-`);
   // Start polling after HTTP server starts listening
   (async () => {
     try {
@@ -1019,7 +994,6 @@
     }
   })();
 });
->>>>>>> 023d8a74
 
 /**
  * Normalize a port into a number, string, or false.
