--- conflicted
+++ resolved
@@ -2,12 +2,7 @@
 const express = require('express');
 const http = require('http');
 const logger = require('morgan');
-<<<<<<< HEAD
-const axios = require('axios');
-=======
-const request = require('request');
 const { default: axios } = require('axios');
->>>>>>> bc4176e3
 const config = require('config');
 const { criteria } = require('@openactive/test-interface-criteria');
 const { Handler } = require('htmlmetaparser');
@@ -21,17 +16,13 @@
 const ORDERS_FEED_REQUEST_HEADERS = config.get('ordersFeedRequestHeaders');
 const VERBOSE = config.get('verbose');
 
-<<<<<<< HEAD
 // These options are not recommended for general use, but are available for specific test environment configuration and debugging
 const OPPORTUNITY_FEED_REQUEST_HEADERS = config.has('opportunityFeedRequestHeaders') ? config.get('opportunityFeedRequestHeaders') : {
 };
 const DATASET_DISTRIBUTION_OVERRIDE = config.has('datasetDistributionOverride') ? config.get('datasetDistributionOverride') : [];
 const DO_NOT_FILL_BUCKETS = config.has('disableBucketAllocation') ? config.get('disableBucketAllocation') : false;
 
-process.env.NODE_TLS_REJECT_UNAUTHORIZED = 0;
-=======
 process.env.NODE_TLS_REJECT_UNAUTHORIZED = '0';
->>>>>>> bc4176e3
 
 const app = express();
 
@@ -135,13 +126,8 @@
           feedUpToDate(url);
         } else if (VERBOSE) log(`Sleep mode poll for RPDE feed "${url}"`);
         context.sleepMode = true;
-<<<<<<< HEAD
-        if (context.timeToHarvestCompletion === undefined) context.timeToHarvestCompletion = millisToMinutesAndSeconds(new Date() - startTime);
+        if (context.timeToHarvestCompletion === undefined) context.timeToHarvestCompletion = millisToMinutesAndSeconds((new Date()).getTime() - startTime.getTime());
         await sleep(500);
-=======
-        if (context.timeToHarvestCompletion === undefined) context.timeToHarvestCompletion = millisToMinutesAndSeconds((new Date()).getTime() - startTime.getTime());
-        setTimeout(() => getRPDE(url, contextIdentifier, cb), 500);
->>>>>>> bc4176e3
       } else {
         context.responseTimes.push(responseTime);
         // Maintain a buffer of the last 5 items
