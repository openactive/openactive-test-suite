const express = require('express');
const http = require('http');
const logger = require('morgan');
const { default: axios } = require('axios');
const { criteria, testMatch, utils: criteriaUtils } = require('@openactive/test-interface-criteria');
const { Handler } = require('htmlmetaparser');
const { Parser } = require('htmlparser2');
const chalk = require('chalk');
const path = require('path');
const { performance } = require('perf_hooks');
const { Base64 } = require('js-base64');
const sleep = require('util').promisify(setTimeout);
const { setupBrowserAutomationRoutes, FatalError } = require('@openactive/openactive-openid-test-client');
const Handlebars = require('handlebars');
const fs = require('fs-extra');
const { Remarkable } = require('remarkable');
const mkdirp = require('mkdirp');
const cliProgress = require('cli-progress');
const { validate } = require('@openactive/data-model-validator');
const { FeedPageChecker } = require('@openactive/rpde-validator');
const { expect } = require('chai');
const { isNil, partial, omit, partition } = require('lodash');
const objectHash = require('object-hash');

// Force TTY based on environment variable to ensure TTY output
if (process.env.FORCE_TTY === 'true' && process.env.FORCE_TTY_COLUMNS) {
  process.stdout.isTTY = true;
  process.stderr.isTTY = true;
  process.stdout.columns = parseInt(process.env.FORCE_TTY_COLUMNS, 10);
  process.stderr.columns = parseInt(process.env.FORCE_TTY_COLUMNS, 10);
}

// Inform config library that config is in the root directory (https://github.com/lorenwest/node-config/wiki/Configuration-Files#config-directory)
process.env.NODE_CONFIG_DIR = path.join(__dirname, '..', '..', 'config');

const { silentlyAllowInsecureConnections } = require('./src/util/suppress-unauthorized-warning');
const { OpportunityIdCache } = require('./src/util/opportunity-id-cache');
const { logError, logErrorDuringHarvest, log, logCharacter } = require('./src/util/log');
const {
  PORT,
  MICROSERVICE_BASE_URL,
  VALIDATE_ONLY,
  ITEM_VALIDATION_MODE,
  DATASET_SITE_URL,
  REQUEST_LOGGING_ENABLED,
  WAIT_FOR_HARVEST,
  VERBOSE,
  OUTPUT_PATH,
  IS_RUNNING_IN_CI,
  USE_RANDOM_OPPORTUNITIES,
  HARVEST_START_TIME,
  ORDERS_FEED_IDENTIFIER,
  ORDER_PROPOSALS_FEED_IDENTIFIER,
  OPPORTUNITY_FEED_REQUEST_HEADERS,
  DATASET_DISTRIBUTION_OVERRIDE,
  DO_NOT_FILL_BUCKETS,
  DO_NOT_HARVEST_ORDERS_FEED,
  DISABLE_BROKER_TIMEOUT,
  LOG_AUTH_CONFIG,
  BUTTON_SELECTORS,
  CONSOLE_OUTPUT_LEVEL,
  HEADLESS_AUTH,
  VALIDATOR_TMP_DIR,
  EXIT_AT_END_OF_FEEDS,
  DO_SAVE_FEED_SNAPSHOT,
  DATASET_SNAPSHOT_PATH,
} = require('./src/broker-config');
const { getIsOrderUuidPresentApi } = require('./src/order-uuid-tracking/api');
const { createOpportunityListenerApi, getOpportunityListenerApi, createOrderListenerApi, getOrderListenerApi } = require('./src/twoPhaseListeners/api');
const { TwoPhaseListeners } = require('./src/twoPhaseListeners/twoPhaseListeners');
const { state, getTestDataset, getAllDatasets, registerIncompleteFeed, setGlobalValidatorWorkerPool, getGlobalValidatorWorkerPool, registerCompleteFeed, haveAllIncompleteFeedsCompleted, disregardAllIncompleteFeeds } = require('./src/state');
const { orderFeedContextIdentifier } = require('./src/util/feed-context-identifier');
const { withOrdersRpdeHeaders, getOrdersFeedHeader } = require('./src/util/request-utils');
const { OrderUuidTracking } = require('./src/order-uuid-tracking/order-uuid-tracking');
const { error400IfExpressParamsAreMissing } = require('./src/util/api-utils');
const { ValidatorWorkerPool } = require('./src/validator/validator-worker-pool');
const { setUpValidatorInputs, cleanUpValidatorInputs, createAndSaveValidatorInputsFromRpdePage } = require('./src/validator/validator-inputs');
const { renderSampleOpportunities } = require('./src/sample-opportunities');

/**
 * @typedef {import('./src/models/core').OrderFeedType} OrderFeedType
 * @typedef {import('./src/models/core').BookingPartnerIdentifier} BookingPartnerIdentifier
 * @typedef {import('./src/models/core').FeedContext} FeedContext
 */

const markdown = new Remarkable();

// Set NODE_TLS_REJECT_UNAUTHORIZED = '0' and suppress associated warning
silentlyAllowInsecureConnections();

const app = express();
app.use(express.json());
setupBrowserAutomationRoutes(app, BUTTON_SELECTORS);

if (REQUEST_LOGGING_ENABLED) {
  app.use(logger('dev'));
}

/**
 * Render the currently stored validation errors as HTML
 *
 * @param {ValidatorWorkerPool} validatorWorkerPool
 */
async function renderValidationErrorsHtml(validatorWorkerPool) {
  return renderTemplate('validation-errors', {
    validationErrors: [...validatorWorkerPool.getValidationResults().entries()].map(([errorKey, obj]) => ({
      errorKey,
      ...obj,
    })),
  });
}

/**
 * Render a validator URL based on the cached data relating to the `@id`
 *
 * @param {string} id The `@id` of the JSON-LD object
 */
function renderOpenValidatorHref(id) {
  const cachedResponse = state.opportunityMap.get(id) || state.parentOpportunityMap.get(id);
  if (cachedResponse) {
    const jsonString = JSON.stringify(cachedResponse, null, 2);
    return `https://validator.openactive.io/?validationMode=${ITEM_VALIDATION_MODE}#/json/${Base64.encodeURI(jsonString)}`;
  }
  return '';
}

/**
 * Render the specified Handlebars template with the supplied data
 *
 * @param {string} templateName Filename of the Handlebars template
 * @param {any} data JSON to pass into the Handlebars template
 */
async function renderTemplate(templateName, data) {
  const getTemplate = async (name) => {
    const file = await fs.readFile(`${__dirname}/templates/${name}.handlebars`, 'utf8');
    return Handlebars.compile(file);
  };

  const template = await getTemplate(templateName);

  return template(data, {
    allowProtoMethodsByDefault: true,
    allowProtoPropertiesByDefault: true,
    helpers: {
      renderOpenValidatorHref,
      renderMarkdown: (text) => markdown.render(text),
    },
  });
}

/**
 * @param {() => Promise<Object.<string, string>>} getHeadersFn
 * @returns {() => Promise<Object.<string, string>>}
 */
function withOpportunityRpdeHeaders(getHeadersFn) {
  return async () => ({
    Accept: 'application/json, application/vnd.openactive.booking+json; version=1',
    'Cache-Control': 'max-age=0',
    ...await getHeadersFn() || {},
  });
}

/**
 * @param {object} args
 * @param {string} args.baseUrl
 * @param {string} args.feedContextIdentifier
 * @param {() => Promise<Object.<string, string>>} args.headers
 * @param {RpdePageProcessor} args.processPage
 * @param {boolean} args.isOrdersFeed
 * @param {ValidatorWorkerPool} args.validatorWorkerPool
 * @param {import('cli-progress').MultiBar} [args.bar]
 * @param {(feedContextIdentifier: string) => void} [args.processEndOfFeed] Callback which will be called when the feed has
 *   reached its end - when all items have been harvested.
 */
async function harvestRPDE({
  baseUrl,
  feedContextIdentifier,
  headers,
  processPage,
  isOrdersFeed,
  validatorWorkerPool,
  bar,
  processEndOfFeed,
}) {
  // TODO TODO document exact structure of saved files. Also maybe use same type as is used to validate them?
  // TODO TODO find a way to make the snapshot stuff as unintrusive as possible so less merge conflict issues in future
  // TODO TODO document this variable
  /**
   * @type {{
   *   isoTimestamp: string,
   *   pages: {
   *     url: string,
   *     items: unknown[],
   *   }[]
   * }}
   */
  const feedSnapshotData = {
    isoTimestamp: (new Date()).toISOString(),
    pages: [],
  };
  const onFeedEnd = async () => {
    if (processEndOfFeed) {
      processEndOfFeed(feedContextIdentifier);
    }
    if (DO_SAVE_FEED_SNAPSHOT) {
      const feedSnapshotPath = `${DATASET_SNAPSHOT_PATH}${feedContextIdentifier}.json`;
      // TODO some way of logging, at the end, that feed snapshots have been saved when harvesting is up to date
      await fs.writeFile(feedSnapshotPath, JSON.stringify(feedSnapshotData, null, 2));
    }
    await setFeedIsUpToDate(validatorWorkerPool, feedContextIdentifier);
  };

  let isInitialHarvestComplete = false;
  let numberOfRetries = 0;

  const context = createFeedContext(bar, feedContextIdentifier, baseUrl);
  const onValidateItemsForThisFeed = partial(onValidateItems, context);
  validatorWorkerPool.setOnValidateItems(feedContextIdentifier, onValidateItemsForThisFeed);

  const sendItemsToValidatorWorkerPoolForThisFeed = partial(sendItemsToValidatorWorkerPool, {
    feedContextIdentifier,
    isInitialHarvestComplete: () => isInitialHarvestComplete,
    addToTotalItemsQueuedForValidation(addition) {
      context.totalItemsQueuedForValidation += addition;
    },
  });

  if (state.feedContextMap.has(feedContextIdentifier)) {
    throw new Error('Duplicate feed identifier not permitted within dataset distribution.');
  }
  state.feedContextMap.set(feedContextIdentifier, context);
  let url = baseUrl;

  // One instance of FeedPageChecker per feed, as it maintains state relating to the feed
  const feedChecker = new FeedPageChecker();

  // Harvest forever, until a 404 is encountered
  for (;;) {
    // If harvesting is paused, block using the mutex
    await state.pauseResume.waitIfPaused();

    try {
      const options = {
        headers: await headers(),
      };

      const timerStart = performance.now();
      const response = await axios.get(url, options);
      const timerEnd = performance.now();
      const responseTime = timerEnd - timerStart;

      const json = response.data;

<<<<<<< HEAD
      // Don't bother adding this page to the snapshot data if it's just a repeat of the last page
      if (DO_SAVE_FEED_SNAPSHOT && url !== feedSnapshotData.pages.slice(-1)[0]?.url) {
        const feedSnapshotItems = json.items.map((item) => ({
          ...item,
          ...(item.data ? {
            data: objectHash(item.data),
          } : {}),
        }));
        feedSnapshotData.pages.push({
          url,
          items: feedSnapshotItems,
        });
=======
      try {
        if (feedSnapshot) {
          feedMap[url] = feedMap[url] ?? json.items ? json.items.map(item => ({
            ...item,
            ...(item.data ? {data: objectHash(item.data)} : {}),
          })) : []
        }
      } catch (e) {
        throw e;
>>>>>>> 2a4a46c6
      }

      // Validate RPDE page using RPDE Validator, noting that for non-2xx state.pendingGetOpportunityResponses that we want to retry axios will have already thrown an error above
      const rpdeValidationErrors = feedChecker.validateRpdePage({
        url,
        json,
        pageIndex: context.pages,
        contentType: response.headers['content-type'],
        status: response.status,
        isInitialHarvestComplete,
        isOrdersFeed,
      });

      if (rpdeValidationErrors.length > 0) {
        if (state.multibar) state.multibar.stop();
        logError(`\nFATAL ERROR: RPDE Validation Error(s) found on RPDE feed ${feedContextIdentifier} page "${url}":\n${rpdeValidationErrors.map((error) => `- ${error.message.split('\n')[0]}`).join('\n')}\n`);
        process.exit(1);
      }

      context.currentPage = url;
      if (json.next === url && json.items.length === 0) {
        if (!isInitialHarvestComplete) {
          if (context._progressbar) {
            context._progressbar.update(context.validatedItems, {
              pages: context.pages,
              responseTime: Math.round(responseTime),
              ...progressFromContext(context),
              status: context.items === 0 ? 'Harvesting Complete (No items to validate)' : 'Harvesting Complete, Validating...',
            });
            context._progressbar.setTotal(context.totalItemsQueuedForValidation);
          }
          isInitialHarvestComplete = true;
        }
        if (WAIT_FOR_HARVEST || VALIDATE_ONLY) {
          await onFeedEnd();
        } else if (VERBOSE) log(`Sleep mode poll for RPDE feed "${url}"`);
        context.sleepMode = true;
        if (context.timeToHarvestCompletion === undefined) context.timeToHarvestCompletion = millisToMinutesAndSeconds((new Date()).getTime() - state.startTime.getTime());
        // Slow down sleep polling while waiting for harvesting of other feeds to complete
        await sleep(WAIT_FOR_HARVEST && !haveAllIncompleteFeedsCompleted() ? 5000 : 500);
      } else {
        context.responseTimes.push(responseTime);
        // Maintain a buffer of the last 5 items
        if (context.responseTimes.length > 5) context.responseTimes.shift();
        context.pages += 1;
        context.items += json.items.length;
        delete context.sleepMode;
        if (REQUEST_LOGGING_ENABLED) {
          const kind = json.items && json.items[0] && json.items[0].kind;
          log(
            `RPDE kind: ${kind}, page: ${context.pages}, length: ${
              json.items.length
            }, next: '${json.next}'`,
          );
        }
        await processPage(json, feedContextIdentifier, sendItemsToValidatorWorkerPoolForThisFeed);
        if (!isInitialHarvestComplete && context._progressbar) {
          context._progressbar.update(context.validatedItems, {
            pages: context.pages,
            responseTime: Math.round(responseTime),
            ...progressFromContext(context),
          });
          context._progressbar.setTotal(context.totalItemsQueuedForValidation);
        }
        url = json.next;
      }
      numberOfRetries = 0;
    } catch (error) {
      // Do not wait for the Orders feed if failing (as it might be an auth error)
      if ((WAIT_FOR_HARVEST || VALIDATE_ONLY) && isOrdersFeed) {
        onFeedEnd();
      }
      if (error instanceof FatalError) {
        // If a fatal error, quit the application immediately
        if (state.multibar) state.multibar.stop();
        logError(`\nFATAL ERROR for RPDE feed ${feedContextIdentifier} page "${url}": ${error.message}\n`);
        process.exit(1);
      } else if (!error.isAxiosError) {
        // If a non-axios error, quit the application immediately
        if (state.multibar) state.multibar.stop();
        logErrorDuringHarvest(`FATAL ERROR for RPDE feed ${feedContextIdentifier} page "${url}": ${error.message}\n${error.stack}`);
        process.exit(1);
      } else if (error.response?.status === 404) {
        // If 404, simply stop polling feed
        if (WAIT_FOR_HARVEST || VALIDATE_ONLY) { await onFeedEnd(); }
        state.multibar.remove(context._progressbar);
        state.feedContextMap.delete(feedContextIdentifier);
        if (feedContextIdentifier.indexOf(ORDER_PROPOSALS_FEED_IDENTIFIER) === -1) logErrorDuringHarvest(`Not Found error for RPDE feed ${feedContextIdentifier} page "${url}", feed will be ignored.`);
        return;
      } else {
        logErrorDuringHarvest(`Error ${error?.response?.status ?? 'without response'} for RPDE feed ${feedContextIdentifier} page "${url}" (attempt ${numberOfRetries}): ${error.message}.${error.response ? `\n\nResponse: ${typeof error.response.data === 'object' ? JSON.stringify(error.response.data, null, 2) : error.response.data}` : ''}`);
        // Force retry, after a delay, up to 12 times
        if (numberOfRetries < 12) {
          numberOfRetries += 1;
          await sleep(5000);
        } else {
          if (state.multibar) state.multibar.stop();
          logError(`\nFATAL ERROR: Retry limit exceeded for RPDE feed ${feedContextIdentifier} page "${url}"\n`);
          process.exit(1);
        }
      }
    }
  }
}

/**
 * @param {object} args
 * @param {string} args.sellerId
 * @param {string} args.bookingFlow
 * @param {string} args.opportunityType
 * @param {string} args.criteriaName
 * @param {string} args.testDatasetIdentifier
 * @returns {any}
 */
function getRandomBookableOpportunity({ sellerId, bookingFlow, opportunityType, criteriaName, testDatasetIdentifier }) {
  const typeBucket = OpportunityIdCache.getTypeBucket(state.opportunityIdCache, {
    criteriaName, bookingFlow, opportunityType,
  });
  const sellerCompartment = typeBucket.contents.get(sellerId);
  if (!sellerCompartment || sellerCompartment.size === 0) {
    const availableSellers = mapToObjectSummary(typeBucket.contents);
    const noCriteriaErrors = bookingFlow === 'OpenBookingApprovalFlow'
      ? "Ensure that some Offers have an 'openBookingFlowRequirement' property that includes the value 'https://openactive.io/OpenBookingApproval'"
      : "Ensure that some Offers have an 'openBookingFlowRequirement' property that DOES NOT include the value 'https://openactive.io/OpenBookingApproval'";
    const criteriaErrors = !typeBucket.criteriaErrors || typeBucket.criteriaErrors?.size === 0 ? noCriteriaErrors : Object.fromEntries(typeBucket.criteriaErrors);
    return {
      suggestion: availableSellers ? 'Try setting sellers.primary.@id in the JSON config to one of the availableSellers below.' : `Check criteriaErrors below for reasons why '${opportunityType}' items in your feeds are not matching the criteria '${criteriaName}'.${typeBucket.criteriaErrors?.size > 0 ? ' The number represents the number of items that do not match.' : ''}`,
      availableSellers,
      criteriaErrors: typeBucket.criteriaErrors ? criteriaErrors : undefined,
    };
  } // Seller has no items

  const allTestDatasets = getAllDatasets();
  const unusedBucketItems = Array.from(sellerCompartment).filter((x) => !allTestDatasets.has(x));

  if (unusedBucketItems.length === 0) {
    return {
      suggestion: `No enough items matching criteria '${criteriaName}' were included in your feeds to run all tests. Try adding more test data to your system, or consider using 'Controlled Mode'.`,
    };
  }

  const id = unusedBucketItems[Math.floor(Math.random() * unusedBucketItems.length)];

  // Add the item to the testDataset to ensure it does not get reused
  getTestDataset(testDatasetIdentifier).add(id);

  return {
    opportunity: {
      '@context': 'https://openactive.io/',
      '@type': getTypeFromOpportunityType(opportunityType),
      '@id': id,
    },
  };
}

/**
 * @param {object} args
 * @param {string} args.opportunityType
 * @param {string} args.criteriaName
 * @param {string} args.bookingFlow
 */
function assertOpportunityCriteriaNotFound({ opportunityType, criteriaName, bookingFlow }) {
  const typeBucket = OpportunityIdCache.getTypeBucket(state.opportunityIdCache, {
    criteriaName, opportunityType, bookingFlow,
  });

  // Check that all sellerCompartments are empty
  return Array.from(typeBucket.contents).every(([, items]) => (items.size === 0));
}

function releaseOpportunityLocks(testDatasetIdentifier) {
  const testDataset = getTestDataset(testDatasetIdentifier);
  log(`Cleared dataset '${testDatasetIdentifier}' of opportunity locks ${Array.from(testDataset).join(', ')}`);
  testDataset.clear();
}

/**
 * @param {string} opportunityId
 */
function getOpportunityMergedWithParentById(opportunityId) {
  const opportunity = state.opportunityMap.get(opportunityId);
  if (!opportunity) {
    return null;
  }
  if (!jsonLdHasReferencedParent(opportunity)) {
    return opportunity;
  }
  const superEvent = state.parentOpportunityMap.get(opportunity.superEvent);
  const facilityUse = state.parentOpportunityMap.get(opportunity.facilityUse);
  if (superEvent || facilityUse) {
    const mergedContexts = getMergedJsonLdContext(opportunity, superEvent, facilityUse);
    delete opportunity['@context'];
    const returnObj = {
      '@context': mergedContexts,
      ...opportunity,
    };
    if (superEvent) {
      const superEventWithoutContext = {
        ...superEvent,
      };
      delete superEventWithoutContext['@context'];
      return {
        ...returnObj,
        superEvent: superEventWithoutContext,
      };
    }
    if (facilityUse) {
      const facilityUseWithoutContext = {
        ...facilityUse,
      };
      delete facilityUseWithoutContext['@context'];
      return {
        ...returnObj,
        facilityUse: facilityUseWithoutContext,
      };
    }
  }
  return null;
}

/**
 * @param {ValidatorWorkerPool} validatorWorkerPool
 * @param {string} feedIdentifier
 */
async function setFeedIsUpToDate(validatorWorkerPool, feedIdentifier) {
  if (!registerCompleteFeed(feedIdentifier)) {
    return;
  }
  // If all feeds are now completed, trigger responses to healthcheck
  if (haveAllIncompleteFeedsCompleted()) {
    /* Signal for the Validator Worker Pool that we may stop once the validator timeout has run.
    Validator is an expensive process and is not completely necessary for Booking API testing. So we put a hard
    limit on how long it runs for (once all items are harvested).
    This means that, in some cases, only a subset of the results will be validated.
    Note that the worker pool will finish its current iteration if it has already reached the timeout. */
    await validatorWorkerPool.stopWhenTimedOut();
    await cleanUpValidatorInputs();

    if (state.multibar) state.multibar.stop();

    log('Harvesting is up-to-date');
    const { childOrphans, totalChildren, percentageChildOrphans, totalOpportunities } = getOrphanStats();

    let validationPassed = true;

    if (totalOpportunities === 0) {
      logError(`\n${VALIDATE_ONLY || USE_RANDOM_OPPORTUNITIES ? 'FATAL ERROR' : 'NOTE'}: Zero opportunities could be harvested from the opportunities feeds.`);
      logError('Please ensure that the opportunities feeds conform to RPDE using https://validator.openactive.io/rpde.\n');
      if (VALIDATE_ONLY || USE_RANDOM_OPPORTUNITIES) validationPassed = false;
    } else if (totalChildren !== 0 && childOrphans === totalChildren) {
      logError(`\nFATAL ERROR: 100% of the ${totalChildren} harvested opportunities that reference a parent do not have a matching parent item from the parent feed, so all integration tests will fail.`);
      logError('Please ensure that the value of the `subEvent` or `facilityUse` property in each opportunity exactly matches an `@id` from the parent feed.\n');
      await fs.writeFile(`${OUTPUT_PATH}orphans.json`, JSON.stringify(getOrphanJson(), null, 2));
      if (!VALIDATE_ONLY && !IS_RUNNING_IN_CI) {
        logError(`See ${OUTPUT_PATH}orphans.json for more information or visit http://localhost:${PORT}/orphans for more information\n`);
      } else {
        logError(`See ${OUTPUT_PATH}orphans.json for more information\n`);
      }
      validationPassed = false;
    } else if (childOrphans > 0) {
      logError(`\nFATAL ERROR: ${childOrphans} of ${totalChildren} opportunities that reference a parent (${percentageChildOrphans}%) do not have a matching parent item from the parent feed.`);
      logError('Please ensure that the value of the `subEvent` or `facilityUse` property in each opportunity exactly matches an `@id` from the parent feed.\n');
      await fs.writeFile(`${OUTPUT_PATH}orphans.json`, JSON.stringify(getOrphanJson(), null, 2));
      if (!VALIDATE_ONLY && !IS_RUNNING_IN_CI) {
        logError(`See ${OUTPUT_PATH}orphans.json for more information or visit http://localhost:${PORT}/orphans for more information\n`);
      } else {
        logError(`See ${OUTPUT_PATH}orphans.json for more information\n`);
      }
      validationPassed = false;
    }

    if (validatorWorkerPool.getValidationResults().size > 0) {
      await fs.writeFile(`${OUTPUT_PATH}validation-errors.html`, await renderValidationErrorsHtml(validatorWorkerPool));
      const occurrenceCount = [...validatorWorkerPool.getValidationResults().values()].reduce((total, result) => total + result.occurrences, 0);
      logError(`\nFATAL ERROR: Validation errors were found in the opportunity data feeds. ${occurrenceCount} errors were reported of which ${validatorWorkerPool.getValidationResults().size} were unique.`);
      if (!VALIDATE_ONLY && !IS_RUNNING_IN_CI) {
        logError(`Open ${OUTPUT_PATH}validation-errors.html or http://localhost:${PORT}/validation-errors in your browser for more information\n`);
      } else {
        logError(`See ${OUTPUT_PATH}validation-errors.html for more information\n`);
      }
      validationPassed = false;
    }

    if (validationPassed) {
      if (VALIDATE_ONLY) {
        log(chalk.bold.green('\nFeed validation passed'));
        process.exit(0);
      }
    } else {
      log(chalk.bold.red('\nFeed validation failed\n'));
      if (!VALIDATE_ONLY && !IS_RUNNING_IN_CI) {
        log(chalk.red('(press ctrl+c to close or wait 60 seconds)\n'));
        // Pause harvester and sleep for 1 minute to allow the user to access the /orphans page, before throwing the fatal error
        // User interaction is not required to exit, for compatibility with CI
        await state.pauseResume.pause();
        await sleep(60000);
      }
      process.exit(1);
    }

    unlockHealthCheck();

    if (EXIT_AT_END_OF_FEEDS) {
      process.exit(0);
    }
  }
}

function unlockHealthCheck() {
  state.healthCheckResponsesWaitingForHarvest.forEach((res) => res.send('openactive-broker'));
  // Clear response array
  state.healthCheckResponsesWaitingForHarvest.splice(0, state.healthCheckResponsesWaitingForHarvest.length);
  disregardAllIncompleteFeeds();
}

// Provide helpful homepage as binding for root to allow the service to run in a container
// @ts-ignore
app.get('/', (req, res) => {
  res.send(`<!doctype html>
<html lang="en">
<head>
  <meta charset="utf-8">
  <title>OpenActive Test Suite - Broker Microservice</title>
</head>

<body>
  <h1>OpenActive Test Suite - Broker Microservice</h1>
  <a href="/status">Status Page</a>
  <a href="/validation-errors">Validation Errors</a>
</body>
</html>`);
});

app.get('/health-check', async function (req, res) {
  // Healthcheck response will block until all feeds are up-to-date, which is useful in CI environments
  // to ensure that the tests will not run until the feeds have been fully consumed
  // Allow blocking for up to 10 minutes to fully harvest the feed
  const wasPaused = state.pauseResume.resume();
  if (wasPaused) log('Harvesting resumed');
  req.setTimeout(1000 * 60 * 10);
  if (WAIT_FOR_HARVEST && !haveAllIncompleteFeedsCompleted()) {
    state.healthCheckResponsesWaitingForHarvest.push(res);
  } else {
    res.send('openactive-broker');
  }
});

app.post('/pause', async function (req, res) {
  await state.pauseResume.pause();
  log('Harvesting paused');
  res.send();
});

function getConfig() {
  return {
    // Allow a consistent startDate to be used when calling test-interface-criteria
    harvestStartTime: HARVEST_START_TIME,
    // Base URL used by the integration tests
    bookingApiBaseUrl: state.datasetSiteJson.accessService?.endpointUrl,
    // Base URL used by the authentication tests
    authenticationAuthority: state.datasetSiteJson.accessService?.authenticationAuthority,
    ...state.globalAuthKeyManager.config,
    headlessAuth: HEADLESS_AUTH,
  };
}

// Config endpoint used to get global variables within the integration tests
app.get('/config', async function (req, res) {
  await state.globalAuthKeyManager.refreshAuthorizationCodeFlowAccessTokensIfNeeded();
  res.json(getConfig());
});

app.get('/dataset-site', function (req, res) {
  res.json(state.datasetSiteJson);
});

/**
 * @param {Map | Set} map
 * @returns {{[k: string]: any} | number}
 */
function mapToObjectSummary(map) {
  if (map instanceof Map) {
    // Return a object representation of a Map
    const obj = Object.assign(Object.create(null), ...[...map].map((v) => (typeof v[1] === 'object' && v[1].size === 0
      ? {}
      : {
        [v[0]]: mapToObjectSummary(v[1]),
      })));
    if (JSON.stringify(obj) === JSON.stringify({})) {
      return undefined;
    }
    return obj;
  }
  if (map instanceof Set) {
    // Return just the size of a Set, to render at the leaf nodes of the resulting tree,
    // instead of outputting the whole set contents. This reduces the size of the output for display.
    return map.size;
  }
  // @ts-ignore
  if (map.contents) {
    // @ts-ignore
    const result = mapToObjectSummary(map.contents);
    if (result && Object.keys(result).length > 0) {
      // @ts-ignore
      return result;
    }
    // @ts-ignore
    if (map.criteriaErrors && map.criteriaErrors.size > 0) {
      return {
        // @ts-ignore
        criteriaErrors: Object.fromEntries(map.criteriaErrors),
      };
    }
    return undefined;
  }
  // @ts-ignore
  if (map instanceof Object) {
    // Hide any properties that start with the character '_' in objects, as these are not intended for display
    return Object.fromEntries(Object.entries(map).filter(([k]) => k.charAt(0) !== '_'));
  }
  return map;
}

function millisToMinutesAndSeconds(millis) {
  const minutes = Math.floor(millis / 60000);
  const seconds = ((millis % 60000) / 1000);
  return `${minutes}:${seconds < 10 ? '0' : ''}${seconds.toFixed(0)}`;
}

function getOrphanJson() {
  const rows = Array.from(state.rowStoreMap.values()).filter((x) => x.jsonLdParentId !== null);
  return {
    children: {
      matched: rows.filter((x) => !x.waitingForParentToBeIngested).length,
      orphaned: rows.filter((x) => x.waitingForParentToBeIngested).length,
      total: rows.length,
      orphanedList: rows.filter((x) => x.waitingForParentToBeIngested).slice(0, 1000).map((({ jsonLdType, id, modified, jsonLd, jsonLdId, jsonLdParentId }) => ({
        jsonLdType,
        id,
        modified,
        jsonLd,
        jsonLdId,
        jsonLdParentId,
      }))),
    },
  };
}

app.get('/orphans', function (req, res) {
  res.send(getOrphanJson());
});

/**
 * @typedef {Object} OrphanStats
 * @property {number} childOrphans
 * @property {number} totalChildren
 * @property {string} percentageChildOrphans
 * @property {number} totalOpportunities
 */

/**
 * @returns {OrphanStats}
 */
function getOrphanStats() {
  const childRows = Array.from(state.rowStoreMap.values()).filter((x) => x.jsonLdParentId !== null);
  const childOrphans = childRows.filter((x) => x.waitingForParentToBeIngested).length;
  const totalChildren = childRows.length;
  const totalOpportunities = Array.from(state.rowStoreMap.values()).filter((x) => !x.waitingForParentToBeIngested).length;
  const percentageChildOrphans = totalChildren > 0 ? ((childOrphans / totalChildren) * 100).toFixed(2) : '0';
  return {
    childOrphans,
    totalChildren,
    percentageChildOrphans,
    totalOpportunities,
  };
}

app.get('/status', function (req, res) {
  const { childOrphans, totalChildren, percentageChildOrphans, totalOpportunities } = getOrphanStats();
  res.send({
    elapsedTime: millisToMinutesAndSeconds((new Date()).getTime() - state.startTime.getTime()),
    harvestingStatus: state.pauseResume.pauseHarvestingStatus,
    feeds: mapToObjectSummary(state.feedContextMap),
    orphans: {
      children: `${childOrphans} of ${totalChildren} (${percentageChildOrphans}%)`,
    },
    totalOpportunitiesHarvested: totalOpportunities,
    buckets: DO_NOT_FILL_BUCKETS ? null : mapToObjectSummary(state.opportunityIdCache),
  });
});

app.get('/validation-errors', async function (req, res) {
  res.send(await renderValidationErrorsHtml(getGlobalValidatorWorkerPool()));
});

app.delete('/opportunity-cache', function (req, res) {
  state.parentOpportunityMap.clear();
  state.parentOpportunityRpdeMap.clear();
  state.opportunityMap.clear();
  state.opportunityRpdeMap.clear();
  state.rowStoreMap.clear();
  state.parentIdIndex.clear();

  state.opportunityIdCache = OpportunityIdCache.create();

  res.status(204).send();
});

app.get('/opportunity-cache/:id', function (req, res) {
  if (req.params.id) {
    const { id } = req.params;

    const cachedResponse = getOpportunityMergedWithParentById(id);

    if (cachedResponse) {
      if (CONSOLE_OUTPUT_LEVEL === 'dot') {
        logCharacter('.');
      } else {
        log(`Used cache for "${id}"`);
      }
      res.json({
        data: cachedResponse,
      });
    } else {
      res.status(404).json({
        error: `Opportunity with id "${id}" was not found`,
      });
    }
  } else {
    res.status(400).json({
      error: 'id is required',
    });
  }
});

/**
 * For an Opportunity being harvested from RPDE, check if there is a listener listening for it.
 *
 * If so, respond to that listener.
 *
 * @param {string} id
 * @param {any} item
 */
function doNotifyOpportunityListener(id, item) {
  TwoPhaseListeners.doNotifyListener(state.twoPhaseListeners.byOpportunityId, id, item);
}

/**
 * For an Order being harvested from RPDE, check if there is a listener listening for it.
 *
 * If so, respond to that listener.
 *
 * @param {OrderFeedType} type
 * @param {string} bookingPartnerIdentifier
 * @param {string} uuid
 * @param {any} item
 */
function doNotifyOrderListener(type, bookingPartnerIdentifier, uuid, item) {
  const listenerId = TwoPhaseListeners.getOrderListenerId(type, bookingPartnerIdentifier, uuid);
  TwoPhaseListeners.doNotifyListener(state.twoPhaseListeners.byOrderUuid, listenerId, item);
}

app.post('/opportunity-listeners/:id', createOpportunityListenerApi);
app.get('/opportunity-listeners/:id', getOpportunityListenerApi);
app.post('/order-listeners/:type/:bookingPartnerIdentifier/:uuid', createOrderListenerApi);
app.get('/order-listeners/:type/:bookingPartnerIdentifier/:uuid', getOrderListenerApi);

app.get('/is-order-uuid-present/:type/:bookingPartnerIdentifier/:uuid', getIsOrderUuidPresentApi);

/**
 * @param {string} opportunityId
 * @param {boolean} useCacheIfAvailable If true, the Opportunity will be searched for in the cache. If it's already in
 *   there and matches the `doesItemMatchCriteria` spec, this will be returned.
 *   If false, the Opportunity will only be searched for in coming RPDE updates.
 * @param {(opportunity: unknown) => boolean} doesItemMatchCriteria
 * @param {import('express').Response} res If/when Opportunity is found, it will be passed to `res`. This will happen asynchronously if
 *   the Opportunity is not found in the cache.
 */
function doOnePhaseListenForOpportunity(opportunityId, useCacheIfAvailable, doesItemMatchCriteria, res) {
  state.onePhaseListeners.opportunity.createListener(opportunityId, doesItemMatchCriteria, res);

  if (useCacheIfAvailable) {
    const cachedResponse = getOpportunityMergedWithParentById(opportunityId);
    if (cachedResponse) {
      if (CONSOLE_OUTPUT_LEVEL === 'dot') {
        logCharacter('.');
      } else {
        log(`used cached response for "${opportunityId}"`);
      }
      const { didRespond } = state.onePhaseListeners.opportunity.doRespondToAndDeleteListenerIfExistsAndMatchesCriteria(opportunityId, {
        // Make it into an RPDE item-ish - as these are the items that onePhaseListeners.opportunity deals with.
        data: cachedResponse,
      });
      if (didRespond) {
        return;
      }
    }
  }
  // It hasn't been found
  if (CONSOLE_OUTPUT_LEVEL === 'dot') {
    logCharacter('.');
  } else {
    log(`listening for "${opportunityId}"`);
  }
}

app.get('/opportunity/:id', function (req, res) {
  if (!error400IfExpressParamsAreMissing(req, res, ['id'])) { return; }
  const { id } = req.params;

  const useCacheIfAvailable = req.query.useCacheIfAvailable === 'true';
  /* Use ?expectedCapacity=2 for the Opportunity to appear with this capacity. If it is found with a different
  capacity, this route will wait until it times out or the Opportunity is updated again with the expected
  capacity. */
  const expectedCapacity = (() => {
    if ('expectedCapacity' in req.query) {
      const asNum = Number(req.query.expectedCapacity);
      // eslint-disable-next-line no-unused-expressions
      expect(asNum).to.not.be.NaN;
      return asNum;
    }
    return null;
  })();

  const doesItemMatchCriteria = isNil(expectedCapacity)
    ? (() => true)
    : ((rpdeItem) => (
      criteriaUtils.getRemainingCapacity(rpdeItem.data) === expectedCapacity
    ));
  doOnePhaseListenForOpportunity(id, useCacheIfAvailable, doesItemMatchCriteria, res);
});

function getTypeFromOpportunityType(opportunityType) {
  const mapping = {
    ScheduledSession: 'ScheduledSession',
    FacilityUseSlot: 'Slot',
    IndividualFacilityUseSlot: 'Slot',
    CourseInstance: 'CourseInstance',
    HeadlineEvent: 'HeadlineEvent',
    Event: 'Event',
    HeadlineEventSubEvent: 'Event',
    CourseInstanceSubEvent: 'Event',
    OnDemandEvent: 'OnDemandEvent',
  };
  return mapping[opportunityType];
}

function detectSellerId(opportunity) {
  const organizer = opportunity.organizer
    || opportunity.superEvent?.organizer
    || opportunity.superEvent?.superEvent?.organizer
    || opportunity?.facilityUse?.provider
    || opportunity?.facilityUse?.aggregateFacilityUse?.provider;

  if (typeof organizer === 'string') return organizer;

  return organizer?.['@id'] || organizer?.id;
}

function detectOpportunityType(opportunity) {
  switch (opportunity['@type'] || opportunity.type) {
    case 'ScheduledSession':
      if (opportunity.superEvent && (opportunity.superEvent['@type'] || opportunity.superEvent.type) === 'SessionSeries') {
        return 'ScheduledSession';
      }
      throw new Error('ScheduledSession must have superEvent of SessionSeries');

    case 'Slot':
      if (opportunity.facilityUse && (opportunity.facilityUse['@type'] || opportunity.facilityUse.type) === 'IndividualFacilityUse') {
        return 'IndividualFacilityUseSlot';
      }
      if (opportunity.facilityUse && (opportunity.facilityUse['@type'] || opportunity.facilityUse.type) === 'FacilityUse') {
        return 'FacilityUseSlot';
      }

      throw new Error('Slot must have facilityUse of FacilityUse or IndividualFacilityUse');

    case 'CourseInstance':
      return 'CourseInstance';
    case 'HeadlineEvent':
      return 'HeadlineEvent';
    case 'OnDemandEvent':
      return 'OnDemandEvent';
    case 'Event':
      switch (opportunity.superEvent && (opportunity.superEvent['@type'] || opportunity.superEvent.type)) {
        case 'HeadlineEvent':
          return 'HeadlineEventSubEvent';
        case 'CourseInstance':
          return 'CourseInstanceSubEvent';
        case 'EventSeries':
        case null:
        case undefined:
          return 'Event';
        default:
          throw new Error('Event has unrecognised @type of superEvent');
      }
    default:
      throw new Error('Only bookable opportunities are permitted in the test interface');
  }
}

/**
 * @param {{[k: string]: any}} opportunity
 * @returns {string[]} An opportunity can support multiple Booking Flows as these are in the Offers. An Opportunity
 *   can have an Offer requiring approval and one that does not.
 */
function detectOpportunityBookingFlows(opportunity) {
  const offers = opportunity.offers || (opportunity.superEvent || opportunity.facilityUse)?.offers;
  if (!offers) {
    throw new Error(`Opportunity (ID: ${opportunity['@id']}) has no offers in superEvent/facilityUse`);
  }

  if (!Array.isArray(offers)) {
    throw new Error(`Opportunity (ID: ${opportunity['@id']}) offers is not an array`);
  }

  /** @type {Set<string>} */
  const bookingFlows = new Set();
  for (const offer of offers) {
    if (offer.openBookingFlowRequirement && offer.openBookingFlowRequirement.includes('https://openactive.io/OpenBookingApproval')) {
      bookingFlows.add('OpenBookingApprovalFlow');
    } else {
      bookingFlows.add('OpenBookingSimpleFlow');
    }
  }
  return [...bookingFlows];
}

app.post('/test-interface/datasets/:testDatasetIdentifier/opportunities', function (req, res) {
  if (DO_NOT_FILL_BUCKETS) {
    res.status(403).json({
      error: 'Test interface is not available as \'disableBucketAllocation\' is set to \'true\' in openactive-broker-microservice configuration.',
    });
    return;
  }

  // Use :testDatasetIdentifier to ensure the same id is not returned twice
  const { testDatasetIdentifier } = req.params;

  const opportunity = req.body;
  const opportunityType = detectOpportunityType(opportunity);
  const sellerId = detectSellerId(opportunity);
  const criteriaName = opportunity['test:testOpportunityCriteria'].replace('https://openactive.io/test-interface#', '');
  // converts e.g. https://openactive.io/test-interface#OpenBookingApproval -> OpenBookingApproval.
  const bookingFlow = opportunity['test:testOpenBookingFlow'].replace('https://openactive.io/test-interface#', '');

  const result = getRandomBookableOpportunity({
    sellerId, bookingFlow, opportunityType, criteriaName, testDatasetIdentifier,
  });
  if (result && result.opportunity) {
    if (CONSOLE_OUTPUT_LEVEL === 'dot') {
      logCharacter('.');
    } else {
      log(`Random Bookable Opportunity from seller ${sellerId} for ${criteriaName} within ${bookingFlow} (${result.opportunity['@type']}): ${result.opportunity['@id']}`);
    }
    res.json(result.opportunity);
  } else {
    logError(`Random Bookable Opportunity from seller ${sellerId} for ${criteriaName} within ${bookingFlow} (${opportunityType}) call failed: No matching opportunities found`);
    res.status(404).json({
      error: `Opportunity of type '${opportunityType}' that has an \`organizer\`/\`provider\` with \`@id\` '${sellerId}', that also matched '${criteriaName}' within '${bookingFlow}', was not found within the feeds.`,
      ...result,
    });
  }
});

app.delete('/test-interface/datasets/:testDatasetIdentifier', function (req, res) {
  // Use :testDatasetIdentifier to identify locks, and clear them
  const { testDatasetIdentifier } = req.params;
  releaseOpportunityLocks(testDatasetIdentifier);
  res.status(204).send();
});

app.post('/assert-unmatched-criteria', function (req, res) {
  if (DO_NOT_FILL_BUCKETS) {
    res.status(403).json({
      error: 'Bucket functionality is not available as \'disableBucketAllocation\' is set to \'true\' in openactive-broker-microservice configuration.',
    });
    return;
  }

  const opportunity = req.body;
  const opportunityType = detectOpportunityType(opportunity);
  const criteriaName = opportunity['test:testOpportunityCriteria'].replace('https://openactive.io/test-interface#', '');
  // converts e.g. https://openactive.io/test-interface#OpenBookingApproval -> OpenBookingApproval.
  const bookingFlow = opportunity['test:testOpenBookingFlow'].replace('https://openactive.io/test-interface#', '');

  const result = assertOpportunityCriteriaNotFound({
    opportunityType, criteriaName, bookingFlow,
  });

  if (result) {
    if (CONSOLE_OUTPUT_LEVEL === 'dot') {
      logCharacter('.');
    } else {
      log(`Asserted that no opportunities match ${criteriaName} (${opportunityType}).`);
    }
    res.status(204).send();
  } else {
    if (CONSOLE_OUTPUT_LEVEL === 'dot') {
      logCharacter('.');
    } else {
      log(`Call failed for "/assert-unmatched-criteria" for ${criteriaName} (${opportunityType}): Matching opportunities found.`);
    }
    res.status(404).json({
      error: `Opportunities exist in the feeds that match '${criteriaName}' for Opportunity Type '${opportunityType}'. The current configuration of the test suite asserts that such opportunities should not exist. One of the \`implementedFeatures\` in the test suite configuration is likely set to \`false\` when it should be set to \`true\`.`,
    });
  }
});

// Sample Requests endpoint, used to underpin the Postman collection
app.get('/sample-opportunities', function (req, res) {
  // Get random opportunity ID
  const opportunity = req.body;
  const opportunityType = detectOpportunityType(opportunity);
  const sellerId = detectSellerId(opportunity);
  const testDatasetIdentifier = 'sample-opportunities';

  const criteriaName = opportunity['test:testOpportunityCriteria'].replace('https://openactive.io/test-interface#', '');
  const bookingFlow = opportunity['test:testOpenBookingFlow'].replace('https://openactive.io/test-interface#', '');

  const bookableOpportunity = getRandomBookableOpportunity({
    sellerId, bookingFlow, opportunityType, criteriaName, testDatasetIdentifier,
  });

  if (bookableOpportunity.opportunity) {
    const opportunityWithParent = getOpportunityMergedWithParentById(
      bookableOpportunity.opportunity['@id'],
    );
    const json = renderSampleOpportunities(opportunityWithParent, criteriaName, sellerId);
    res.json(json);
  } else {
    res.json({
      error: bookableOpportunity,
    });
  }
});

/**
 * @typedef {(
 *   rpdePage: any,
 *   feedIdentifier: string,
 *   validateItemsFn: (items: any[]) => Promise<void>,
 * ) => Promise<void>} RpdePageProcessor
 */

/** @type {RpdePageProcessor} */
async function ingestParentOpportunityPage(rpdePage, feedIdentifier, validateItemsFn) {
  const feedPrefix = `${feedIdentifier}---`;
  // Some feeds have FacilityUse as the top-level items with embedded
  // IndividualFacilityUse data. The Slot feed facilityUse associations link to
  // these embedded IndividualFacilityUses. However the rest of the code assumes
  // the linked item is the top-level item from the parent feed, so we need to
  // invert the FacilityUse/IndividualFacilityUse relationship.
  const items = invertFacilityUseItems(rpdePage.items);

  for (const item of items) {
    const feedItemIdentifier = feedPrefix + item.id;
    if (item.state === 'deleted') {
      const jsonLdId = state.parentOpportunityRpdeMap.get(feedItemIdentifier);
      state.parentOpportunityMap.delete(jsonLdId);
      state.parentOpportunityRpdeMap.delete(feedItemIdentifier);
    } else {
      const jsonLdId = item.data['@id'] || item.data.id;
      state.parentOpportunityRpdeMap.set(feedItemIdentifier, jsonLdId);
      state.parentOpportunityMap.set(jsonLdId, item.data);
    }
  }

  // Validate the original feed
  await validateItemsFn(rpdePage.items);

  // As these parent opportunities have been updated, update all child items for these parent IDs
  await touchOpportunityItems(items
    .filter((item) => item.state !== 'deleted')
    .map((item) => item.data['@id'] || item.data.id));
}

/** @type {RpdePageProcessor} */
async function ingestOpportunityPage(rpdePage, feedIdentifier, validateItemsFn) {
  const feedPrefix = `${feedIdentifier}---`;
  for (const item of rpdePage.items) {
    const feedItemIdentifier = feedPrefix + item.id;
    if (item.state === 'deleted') {
      const jsonLdId = state.opportunityRpdeMap.get(feedItemIdentifier);
      state.opportunityMap.delete(jsonLdId);
      state.opportunityRpdeMap.delete(feedItemIdentifier);

      deleteOpportunityItem(jsonLdId);
    } else {
      const jsonLdId = item.data['@id'] || item.data.id;
      state.opportunityRpdeMap.set(feedItemIdentifier, jsonLdId);
      state.opportunityMap.set(jsonLdId, item.data);

      await storeOpportunityItem(item);
    }
  }
  await validateItemsFn(rpdePage.items);
}

function invertFacilityUseItems(items) {
  const [invertibleFacilityUseItems, otherItems] = partition(items, (item) => item.data?.individualFacilityUse);
  if (invertibleFacilityUseItems.length < 1) return items;

  // Invert "FacilityUse" items so the the top-level `kind` is "IndividualFacilityUse"
  const invertedItems = [];
  for (const facilityUseItem of invertibleFacilityUseItems) {
    for (const individualFacilityUse of facilityUseItem.data.individualFacilityUse) {
      invertedItems.push({
        ...facilityUseItem,
        kind: individualFacilityUse['@type'],
        id: individualFacilityUse['@id'],
        data: {
          ...individualFacilityUse,
          '@context': facilityUseItem.data['@context'],
          aggregateFacilityUse: omit(facilityUseItem.data, ['individualFacilityUse', '@context']),
        },
      });
    }
  }

  return invertedItems.concat(otherItems);
}

async function touchOpportunityItems(parentIds) {
  const opportunitiesToUpdate = new Set();

  parentIds.forEach((parentId) => {
    if (state.parentIdIndex.has(parentId)) {
      state.parentIdIndex.get(parentId).forEach((jsonLdId) => {
        opportunitiesToUpdate.add(jsonLdId);
      });
    }
  });

  await Promise.all([...opportunitiesToUpdate].map(async (jsonLdId) => {
    if (state.rowStoreMap.has(jsonLdId)) {
      const row = state.rowStoreMap.get(jsonLdId);
      row.feedModified = Date.now() + 1000; // 1 second in the future
      row.waitingForParentToBeIngested = false;
      await processRow(row);
    }
  }));
}

function deleteOpportunityItem(jsonLdId) {
  const row = state.rowStoreMap.get(jsonLdId);
  if (row) {
    const idx = state.parentIdIndex.get(row.jsonLdParentId);
    if (idx) {
      idx.delete(jsonLdId);
    }
    state.rowStoreMap.delete(jsonLdId);
  }
}

async function storeOpportunityItem(item) {
  if (item.state === 'deleted') throw new Error('Not expected to be called for deleted items');

  const row = {
    id: item.id,
    modified: item.modified,
    deleted: false,
    feedModified: Date.now() + 1000, // 1 second in the future,
    jsonLdId: item.data['@id'] || item.data.id || null,
    jsonLd: item.data,
    jsonLdType: item.data['@type'] || item.data.type,
    jsonLdParentId: !jsonLdHasReferencedParent(item.data) ? null : item.data.superEvent || item.data.facilityUse,
    waitingForParentToBeIngested: jsonLdHasReferencedParent(item.data) && !(state.parentOpportunityMap.has(item.data.superEvent) || state.parentOpportunityMap.has(item.data.facilityUse)),
  };

  if (row.jsonLdId != null) {
    if (row.jsonLdParentId != null) {
      if (!state.parentIdIndex.has(row.jsonLdParentId)) state.parentIdIndex.set(row.jsonLdParentId, new Set());
      state.parentIdIndex.get(row.jsonLdParentId).add(row.jsonLdId);
    }

    state.rowStoreMap.set(row.jsonLdId, row);

    if (!row.waitingForParentToBeIngested) {
      await processRow(row);
    }
  } else {
    throw new FatalError(`RPDE item '${item.id}' of kind '${item.kind}' does not have an @id. All items in the feeds must have an @id within the "data" property.`);
  }
}

function jsonLdHasReferencedParent(data) {
  return typeof data?.superEvent === 'string' || typeof data?.facilityUse === 'string';
}

function sortWithOpenActiveOnTop(arr) {
  const firstList = [];
  if (arr.includes('https://openactive.io/')) firstList.push('https://openactive.io/');
  if (arr.includes('https://schema.org/')) firstList.push('https://schema.org/');
  const remainingList = arr.filter((x) => x !== 'https://openactive.io/' && x !== 'https://schema.org/');
  return firstList.concat(remainingList.sort());
}

function getMergedJsonLdContext(...opportunities) {
  return sortWithOpenActiveOnTop([...new Set(opportunities.flatMap((x) => x && x['@context']).filter((x) => x))]);
}

async function processRow(row) {
  let newItem;
  // No need for processing for items without parents
  if (row.jsonLdParentId === null) {
    newItem = {
      state: row.deleted ? 'deleted' : 'updated',
      id: row.jsonLdId,
      modified: row.feedModified,
      data: row.jsonLd,
    };
  } else {
    const parentOpportunity = state.parentOpportunityMap.get(row.jsonLdParentId);
    const mergedContexts = getMergedJsonLdContext(row.jsonLd, parentOpportunity);

    const parentOpportunityWithoutContext = {
      ...parentOpportunity,
    };
    delete parentOpportunityWithoutContext['@context'];

    const rowJsonLdWithoutContext = {
      ...row.jsonLd,
    };
    delete rowJsonLdWithoutContext['@context'];

    newItem = {
      state: row.deleted ? 'deleted' : 'updated',
      id: row.jsonLdId,
      modified: row.feedModified,
      data: {
        '@context': mergedContexts,
        ...rowJsonLdWithoutContext,
      },
    };

    if (row.jsonLdType === 'Slot') {
      newItem = {
        ...newItem,
        data: {
          ...newItem.data,
          facilityUse: parentOpportunityWithoutContext,
        },
      };
    } else {
      newItem = {
        ...newItem,
        data: {
          ...newItem.data,
          superEvent: parentOpportunityWithoutContext,
        },
      };
    }
  }

  await processOpportunityItem(newItem);
}

async function processOpportunityItem(item) {
  if (item.data) {
    const id = item.data['@id'] || item.data.id;

    // Fill buckets
    const matchingCriteria = [];
    let unmetCriteriaDetails = [];

    if (!DO_NOT_FILL_BUCKETS) {
      const opportunityType = detectOpportunityType(item.data);
      const bookingFlows = detectOpportunityBookingFlows(item.data);
      const sellerId = detectSellerId(item.data);

      for (const { criteriaName, criteriaResult } of criteria.map((c) => ({
        criteriaName: c.name,
        criteriaResult: testMatch(c, item.data, {
          harvestStartTime: HARVEST_START_TIME,
        }),
      }))) {
        for (const bookingFlow of bookingFlows) {
          const typeBucket = OpportunityIdCache.getTypeBucket(state.opportunityIdCache, {
            criteriaName, opportunityType, bookingFlow,
          });
          if (!typeBucket.contents.has(sellerId)) typeBucket.contents.set(sellerId, new Set());
          const sellerCompartment = typeBucket.contents.get(sellerId);
          if (criteriaResult.matchesCriteria) {
            sellerCompartment.add(id);
            matchingCriteria.push(criteriaName);
            // Hide criteriaErrors if at least one matching item is found
            typeBucket.criteriaErrors = undefined;
          } else {
            sellerCompartment.delete(id);
            unmetCriteriaDetails = unmetCriteriaDetails.concat(criteriaResult.unmetCriteriaDetails);
            // Ignore errors if criteriaErrors is already hidden
            if (typeBucket.criteriaErrors) {
              for (const error of criteriaResult.unmetCriteriaDetails) {
                if (!typeBucket.criteriaErrors.has(error)) typeBucket.criteriaErrors.set(error, 0);
                typeBucket.criteriaErrors.set(error, typeBucket.criteriaErrors.get(error) + 1);
              }
            }
          }
        }
      }
    }

    const { didRespond } = state.onePhaseListeners.opportunity.doRespondToAndDeleteListenerIfExistsAndMatchesCriteria(id, item);

    if (VERBOSE) {
      const bookableIssueList = unmetCriteriaDetails.length > 0
        ? `\n   [Unmet Criteria: ${Array.from(new Set(unmetCriteriaDetails)).join(', ')}]` : '';
      if (didRespond) {
        log(`seen ${matchingCriteria.join(', ')} and dispatched ${id}${bookableIssueList}`);
      } else {
        log(`saw ${matchingCriteria.join(', ')} ${id}${bookableIssueList}`);
      }
    }

    doNotifyOpportunityListener(id, item);
  }
}

/**
 * @param {OrderFeedType} orderFeedType
 * @param {string} bookingPartnerIdentifier
 * @returns {RpdePageProcessor}
 */
function monitorOrdersPage(orderFeedType, bookingPartnerIdentifier) {
  /* Note that the Orders RpdePageProcessor does NOT use validateItemsFn i.e. Orders feed items are not validated.
  The reasoning being that the feed _should_ be empty in controlled mode as previously created Orders will have been
  deleted via the Test Interface.
  TODO: Validate items in Orders feed as there will be some in there in the following use cases:
  - Random mode
  - Controlled mode but the Booking Partner is one that is also used outside of Test Suite (though this use case is
    not recommended). */
  return async (rpdePage) => {
    for (const item of rpdePage.items) {
      if (item.id) {
        OrderUuidTracking.doTrackOrderUuidAndUpdateListeners(
          state.orderUuidTracking,
          orderFeedType,
          bookingPartnerIdentifier,
          item.id,
        );
        doNotifyOrderListener(orderFeedType, bookingPartnerIdentifier, item.id, item);
      }
    }
  };
}

function extractJSONLDfromHTML(url, html) {
  let jsonld = null;

  const handler = new Handler(
    (err, result) => {
      if (!err && typeof result === 'object') {
        const jsonldArray = result.jsonld;
        // Use the first JSON-LD block on the page
        if (Array.isArray(jsonldArray) && jsonldArray.length > 0) {
          [jsonld] = jsonldArray;
        }
      }
    },
    {
      url, // The HTML pages URL is used to resolve relative URLs. TODO: Remove this
    },
  );

  // Create a HTML parser with the handler.
  const parser = new Parser(handler, {
    decodeEntities: true,
  });
  parser.write(html);
  parser.done();

  return jsonld;
}

async function extractJSONLDfromDatasetSiteUrl(url) {
  if (DATASET_DISTRIBUTION_OVERRIDE.length > 0) {
    log('Simulating Dataset Site based on datasetDistributionOverride config setting...');
    return {
      distribution: DATASET_DISTRIBUTION_OVERRIDE,
    };
  }
  try {
    log(`Downloading Dataset Site JSON-LD from "${url}"...`);
    const response = await axios.get(url);

    const jsonld = extractJSONLDfromHTML(url, response.data);
    return jsonld;
  } catch (error) {
    if (!error.response) {
      logError(`\nError while extracting JSON-LD from datasetSiteUrl "${url}"\n`);
      throw error;
    } else {
      throw new Error(`Error ${error.response.status} for datasetSiteUrl "${url}": ${error.message}. Response: ${typeof error.response.data === 'object' ? JSON.stringify(error.response.data, null, 2) : error.response.data}`);
    }
  }
}

async function startPolling() {
  await Promise.all([
    mkdirp(VALIDATOR_TMP_DIR),
    setUpValidatorInputs(),
    mkdirp(OUTPUT_PATH),
    mkdirp(DATASET_SNAPSHOT_PATH),
  ]);

  // Limit validator to 5 minutes if WAIT_FOR_HARVEST is set
  const validatorTimeoutMs = WAIT_FOR_HARVEST ? 1000 * 60 * 5 : null;
  const validatorWorkerPool = new ValidatorWorkerPool(validatorTimeoutMs);
  validatorWorkerPool.run();
  // It needs to be stored in global state just so that it can be easily accessed in the GET /validation-errors route
  setGlobalValidatorWorkerPool(validatorWorkerPool);

  const dataset = await extractJSONLDfromDatasetSiteUrl(DATASET_SITE_URL);

  log(`Dataset Site JSON-LD: ${JSON.stringify(dataset, null, 2)}`);

  if (!dataset) {
    logError(`
Error: Unable to read valid JSON-LD from Dataset Site. Please try loading the
Dataset Site URL in validator.openactive.io to confirm that the content of
<script type="application/ld+json"> ... </script> within the HTML is valid.
`);

    throw new Error('Unable to read valid JSON-LD from Dataset Site.');
  }

  // Validate dataset site JSON-LD
  const datasetSiteErrors = (await validate(dataset, {
    loadRemoteJson: true,
    remoteJsonCachePath: VALIDATOR_TMP_DIR,
    remoteJsonCacheTimeToLive: 3600,
    validationMode: 'DatasetSite',
  }))
    .filter((result) => result.severity === 'failure')
    .map((error) => `${error.path}: ${error.message.split('\n')[0]}`);

  const suppressDatasetValidation = true;
  if (!suppressDatasetValidation && datasetSiteErrors.length > 0) {
    logError(`
Error: Dataset Site JSON-LD contained validation errors. Please try loading the
Dataset Site URL in validator.openactive.io to confirm that the content of
<script type="application/ld+json"> ... </script> within the HTML is valid.

Validation errors found in Dataset Site JSON-LD:
- ${datasetSiteErrors.join('\n- ')}

`);

    throw new Error('Unable to read valid JSON-LD from Dataset Site.');
  }

  // Set global based on data result
  state.datasetSiteJson = dataset;

  if (!VALIDATE_ONLY) {
    if (dataset.accessService?.authenticationAuthority) {
      try {
        await state.globalAuthKeyManager.initialise(dataset.accessService.authenticationAuthority, HEADLESS_AUTH);
      } catch (error) {
        if (error instanceof FatalError) {
          // If a fatal error, just rethrow
          throw error;
        }
        logError(`
  OpenID Connect Authentication Error: ${error.stack}




  ***************************************************************************
  |                   OpenID Connect Authentication Error!                  |
  |                                                                         |
  | NOTE: Due to OpenID Connect Authentication failure, tests unrelated to  |
  | authentication will not run and open data harvesting will be skipped.   |
  | Please use the 'authentication' tests to debug authentication,          |
  | in order to allow other tests to run.                                   |
  |                                                                         |
  ***************************************************************************



  `);
        // Skip harvesting
        unlockHealthCheck();
        return;
      }
    } else {
      log('\nWarning: Open ID Connect Identity Server (accessService.authenticationAuthority) not found in dataset site');
    }

    if (LOG_AUTH_CONFIG) log(`\nAugmented config supplied to Integration Tests: ${JSON.stringify(getConfig(), null, 2)}\n`);
  }

  const harvesters = [];

  const isParentFeed = {
    'https://openactive.io/SessionSeries': true,
    'https://openactive.io/FacilityUse': true,
    'https://openactive.io/IndividualFacilityUse': true,
    'https://openactive.io/ScheduledSession': false,
    'https://openactive.io/Slot': false,
    'https://schema.org/Event': false,
    'https://schema.org/OnDemandEvent': false,
  };

  const hasTotalItems = dataset.distribution.filter((x) => x.totalItems).length > 0;
  state.multibar = new cliProgress.MultiBar({
    clearOnComplete: false,
    hideCursor: false,
    noTTYOutput: true,
    emptyOnZero: true,
    etaBuffer: 500,
    format: hasTotalItems
      ? '{feedIdentifier} [{bar}] {percentage}% | ETA: {eta_formatted} | {value}/{total} | Response time: {responseTime}ms | Elapsed: {duration_formatted} | Validated: {validatedItems} of {totalItemsQueuedForValidation} ({validatedPercentage}%) | Status: {status}'
      : '{feedIdentifier} | {items} items harvested from {pages} pages | Response time: {responseTime}ms | Elapsed: {duration_formatted} | Validated: {value} of {total} ({percentage}%) ETA: {eta_formatted} | Status: {status}',
  }, cliProgress.Presets.shades_grey);

  dataset.distribution.forEach((dataDownload) => {
    const feedContextIdentifier = dataDownload.identifier || dataDownload.name || dataDownload.additionalType;
    if (isParentFeed[dataDownload.additionalType] === true) {
      log(`Found parent opportunity feed: ${dataDownload.contentUrl}`);
      registerIncompleteFeed(feedContextIdentifier);
      harvesters.push(
        harvestRPDE({
          validatorWorkerPool,
          baseUrl: dataDownload.contentUrl,
          feedContextIdentifier,
          headers: withOpportunityRpdeHeaders(async () => OPPORTUNITY_FEED_REQUEST_HEADERS),
          processPage: ingestParentOpportunityPage,
          isOrdersFeed: false,
          bar: state.multibar,
        }),
      );
    } else if (isParentFeed[dataDownload.additionalType] === false) {
      log(`Found opportunity feed: ${dataDownload.contentUrl}`);
      registerIncompleteFeed(feedContextIdentifier);
      harvesters.push(
        harvestRPDE({
          validatorWorkerPool,
          baseUrl: dataDownload.contentUrl,
          feedContextIdentifier,
          headers: withOpportunityRpdeHeaders(async () => OPPORTUNITY_FEED_REQUEST_HEADERS),
          processPage: ingestOpportunityPage,
          isOrdersFeed: false,
          bar: state.multibar,
        }),
      );
    } else {
      logError(`\nERROR: Found unsupported feed in dataset site "${dataDownload.contentUrl}" with additionalType "${dataDownload.additionalType}"`);
      logError(`Only the following additionalType values are supported: \n${Object.keys(isParentFeed).map((x) => `- "${x}"`).join('\n')}'`);
    }
  });

  /**
   *  @type {BookingPartnerIdentifier[]}
   */
  const bookingPartnerIdentifiers = ['primary', 'secondary'];

  // Only poll orders feed if included in the dataset site
  if (!VALIDATE_ONLY && !DO_NOT_HARVEST_ORDERS_FEED && dataset.accessService && dataset.accessService.endpointUrl) {
    for (const { feedUrl, type, feedContextIdentifier, bookingPartnerIdentifier: feedBookingPartnerIdentifier } of bookingPartnerIdentifiers.flatMap((bookingPartnerIdentifier) => [
      {
        feedUrl: `${dataset.accessService.endpointUrl}/orders-rpde`,
        type: /** @type {OrderFeedType} */('orders'),
        feedContextIdentifier: orderFeedContextIdentifier(ORDERS_FEED_IDENTIFIER, bookingPartnerIdentifier),
        bookingPartnerIdentifier,
      },
      {
        feedUrl: `${dataset.accessService.endpointUrl}/order-proposals-rpde`,
        type: /** @type {OrderFeedType} */('order-proposals'),
        feedContextIdentifier: orderFeedContextIdentifier(ORDER_PROPOSALS_FEED_IDENTIFIER, bookingPartnerIdentifier),
        bookingPartnerIdentifier,
      },
    ])) {
      log(`Found ${type} feed: ${feedUrl}`);
      registerIncompleteFeed(feedContextIdentifier);
      harvesters.push(
        harvestRPDE({
          validatorWorkerPool,
          baseUrl: feedUrl,
          feedContextIdentifier,
          headers: withOrdersRpdeHeaders(getOrdersFeedHeader(feedBookingPartnerIdentifier)),
          processPage: feedBookingPartnerIdentifier === 'primary'
            ? monitorOrdersPage(type, feedBookingPartnerIdentifier)
            : () => null,
          isOrdersFeed: true,
          bar: state.multibar,
          processEndOfFeed: () => {
            OrderUuidTracking.doTrackEndOfFeed(state.orderUuidTracking, type, feedBookingPartnerIdentifier);
          },
        }),
      );
    }
  }

  // Finished processing dataset site
  if (WAIT_FOR_HARVEST) log('\nBlocking integration tests to wait for harvest completion...');
  await setFeedIsUpToDate(validatorWorkerPool, 'DatasetSite');

  // Wait until all harvesters error catastrophically before existing
  await Promise.all(harvesters);
}

// Ensure that dataset site request also delays "readiness"
registerIncompleteFeed('DatasetSite');

const server = http.createServer(app);
server.on('error', onError);

app.listen(PORT, () => {
  log(`Broker Microservice running on port ${PORT}

Check ${MICROSERVICE_BASE_URL}/status for current harvesting status
`);
  // if this has been run as a child process in the `npm start` script, `process.send` will be defined.
  if (process.send) {
    // Notify parent process that the server is up
    process.send('listening');
  }

  // Start polling after HTTP server starts listening
  (async () => {
    try {
      await startPolling();
    } catch (error) {
      logError(error.stack);
      process.exit(1);
    }
  })();
});

// Ensure bucket allocation does not become stale
setTimeout(() => {
  logError('\n------ WARNING: openactive-broker-microservice has been running for too long ------\n\nOpportunities are sorted into test-interface-criteria buckets based on the startDate of the opportunity when it is harvested. The means that the broker microservice must be restarted periodically to ensure its buckets allocation does not get stale. If bucket allocation becomes stale, tests will start to fail randomly.\n');
  if (!DISABLE_BROKER_TIMEOUT && !DO_NOT_FILL_BUCKETS) {
    const message = 'BROKER TIMEOUT: The openactive-broker-microservice has been running for too long and its bucket allocation is at risk of becoming stale. It must be restarted to continue.';
    logError(`${message}\n`);
    throw new Error(message);
  }
}, 3600000); // 3600000 ms = 1 hour

/**
 * Event listener for HTTP server "error" event.
 */

function onError(error) {
  if (error.syscall !== 'listen') {
    throw error;
  }

  const bind = typeof PORT === 'string'
    ? `Pipe ${PORT}`
    : `Port ${PORT}`;

  // handle specific listen errors with friendly messages
  switch (error.code) {
    case 'EACCES':
      logError(`${bind} requires elevated privileges`);
      process.exit(1);
      break;
    case 'EADDRINUSE':
      logError(`${bind} is already in use`);
      process.exit(1);
      break;
    default:
      throw error;
  }
}

/**
 * @param {object} args
 * @param {string} args.feedContextIdentifier
 * @param {() => boolean} args.isInitialHarvestComplete
 * @param {(addition: number) => void} args.addToTotalItemsQueuedForValidation
 * @param {any[]} items RPDE items
 */
async function sendItemsToValidatorWorkerPool({
  feedContextIdentifier,
  isInitialHarvestComplete,
  addToTotalItemsQueuedForValidation,
}, items) {
  if (isInitialHarvestComplete()) { return; }
  const numItemsQueuedForValidation = await createAndSaveValidatorInputsFromRpdePage(feedContextIdentifier, items);
  addToTotalItemsQueuedForValidation(numItemsQueuedForValidation);
}

/* TODO[suggestion] put FeedContext into a class so that it controls access to itself? And so that all it's logic
(e.g. progressbar updating stuff) can be in one place? */
/**
 * @param {import('cli-progress').MultiBar} bar
 * @param {string} feedContextIdentifier
 * @param {string} baseUrl
 * @returns {FeedContext}
 */
function createFeedContext(bar, feedContextIdentifier, baseUrl) {
  /** @type {FeedContext} */
  const context = {
    currentPage: baseUrl,
    pages: 0,
    items: 0,
    responseTimes: [],
    totalItemsQueuedForValidation: 0,
    validatedItems: 0,
    _progressbar: null,
  };
  if (bar) {
    context._progressbar = bar.create(0, 0, {
      feedIdentifier: feedContextIdentifier,
      pages: 0,
      responseTime: '-',
      status: 'Harvesting...',
      ...progressFromContext(context),
    });
  }
  return context;
}

/**
 * @param {FeedContext} c
 */
function progressFromContext(c) {
  return {
    totalItemsQueuedForValidation: c.totalItemsQueuedForValidation,
    validatedItems: c.validatedItems,
    validatedPercentage: c.totalItemsQueuedForValidation === 0 ? 0 : Math.round((c.validatedItems / c.totalItemsQueuedForValidation) * 100),
    items: c.items,
  };
}

/**
 * @param {FeedContext} context
 * @param {number} numItems
 */
function onValidateItems(context, numItems) {
  context.validatedItems += numItems;
  if (context._progressbar) {
    context._progressbar.setTotal(context.totalItemsQueuedForValidation);
    if (context.totalItemsQueuedForValidation - context.validatedItems === 0) {
      context._progressbar.update(context.validatedItems, {
        ...progressFromContext(context),
        status: 'Validation Complete',
      });
      context._progressbar.stop();
    } else {
      context._progressbar.update(context.validatedItems, progressFromContext(context));
    }
  }
}<|MERGE_RESOLUTION|>--- conflicted
+++ resolved
@@ -251,10 +251,9 @@
 
       const json = response.data;
 
-<<<<<<< HEAD
       // Don't bother adding this page to the snapshot data if it's just a repeat of the last page
       if (DO_SAVE_FEED_SNAPSHOT && url !== feedSnapshotData.pages.slice(-1)[0]?.url) {
-        const feedSnapshotItems = json.items.map((item) => ({
+        const feedSnapshotItems = (json.items ?? []).map((item) => ({
           ...item,
           ...(item.data ? {
             data: objectHash(item.data),
@@ -264,17 +263,6 @@
           url,
           items: feedSnapshotItems,
         });
-=======
-      try {
-        if (feedSnapshot) {
-          feedMap[url] = feedMap[url] ?? json.items ? json.items.map(item => ({
-            ...item,
-            ...(item.data ? {data: objectHash(item.data)} : {}),
-          })) : []
-        }
-      } catch (e) {
-        throw e;
->>>>>>> 2a4a46c6
       }
 
       // Validate RPDE page using RPDE Validator, noting that for non-2xx state.pendingGetOpportunityResponses that we want to retry axios will have already thrown an error above
