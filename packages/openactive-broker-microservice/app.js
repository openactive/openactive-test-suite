const http = require('http');
const path = require('path');
const express = require('express');
const logger = require('morgan');
const { setupBrowserAutomationRoutes } = require('@openactive/openactive-openid-browser-automation');

// Force TTY based on environment variable to ensure TTY output
if (process.env.FORCE_TTY === 'true' && process.env.FORCE_TTY_COLUMNS) {
  process.stdout.isTTY = true;
  process.stderr.isTTY = true;
  process.stdout.columns = parseInt(process.env.FORCE_TTY_COLUMNS, 10);
  process.stderr.columns = parseInt(process.env.FORCE_TTY_COLUMNS, 10);
}

// Inform config library that config is in the root directory (https://github.com/lorenwest/node-config/wiki/Configuration-Files#config-directory)
process.env.NODE_CONFIG_DIR = path.join(__dirname, '..', '..', 'config');

const { silentlyAllowInsecureConnections } = require('./src/util/suppress-unauthorized-warning');
const { logError, log } = require('./src/util/log');
const {
  PORT,
  MICROSERVICE_BASE_URL,
  REQUEST_LOGGING_ENABLED,
  DO_NOT_FILL_BUCKETS,
  DISABLE_BROKER_TIMEOUT,
  BUTTON_SELECTORS,
} = require('./src/broker-config');
const { getIsOrderUuidPresentApi } = require('./src/order-uuid-tracking/api');
const { createOpportunityListenerApi, getOpportunityListenerApi, createOrderListenerApi, getOrderListenerApi } = require('./src/twoPhaseListeners/api');
const { addFeed } = require('./src/state');
const {
  homepageRoute,
  healthCheckRoute,
  pauseRoute,
  getConfigRoute,
  getDatasetSiteRoute,
  getOrphansRoute,
  getStatusRoute,
  getValidationErrorsRoute,
  deleteOpportunityCacheRoute,
  getOpportunityCacheByIdRoute,
  getOpportunityByIdRoute,
  getRandomOpportunityRoute,
  deleteTestDatasetRoute,
  assertUnmatchedCriteriaRoute,
  getSampleOpportunitiesRoute,
  onHttpServerError,
  startPolling,
} = require('./src/core');

// Set NODE_TLS_REJECT_UNAUTHORIZED = '0' and suppress associated warning
silentlyAllowInsecureConnections();

const app = express();
app.use(express.json());
setupBrowserAutomationRoutes(app, BUTTON_SELECTORS);

if (REQUEST_LOGGING_ENABLED) {
  app.use(logger('dev'));
}

// Provide helpful homepage as binding for root to allow the service to run in a container
app.get('/', homepageRoute);
app.get('/health-check', healthCheckRoute);
app.post('/pause', pauseRoute);
// Config endpoint used to get global variables within the integration tests
app.get('/config', getConfigRoute);
app.get('/dataset-site', getDatasetSiteRoute);
app.get('/orphans', getOrphansRoute);
app.get('/status', getStatusRoute);
app.get('/validation-errors', getValidationErrorsRoute);

app.delete('/opportunity-cache', deleteOpportunityCacheRoute);
app.get('/opportunity-cache/:id', getOpportunityCacheByIdRoute);

app.post('/opportunity-listeners/:id', createOpportunityListenerApi);
app.get('/opportunity-listeners/:id', getOpportunityListenerApi);
app.post('/order-listeners/:type/:bookingPartnerIdentifier/:uuid', createOrderListenerApi);
app.get('/order-listeners/:type/:bookingPartnerIdentifier/:uuid', getOrderListenerApi);

app.get('/is-order-uuid-present/:type/:bookingPartnerIdentifier/:uuid', getIsOrderUuidPresentApi);

<<<<<<< HEAD
/**
 * @param {string} opportunityId
 * @param {boolean} useCacheIfAvailable If true, the Opportunity will be searched for in the cache. If it's already in
 *   there and matches the `doesItemMatchCriteria` spec, this will be returned.
 *   If false, the Opportunity will only be searched for in coming RPDE updates.
 * @param {(opportunity: unknown) => boolean} doesItemMatchCriteria
 * @param {import('express').Response} res If/when Opportunity is found, it will be passed to `res`. This will happen asynchronously if
 *   the Opportunity is not found in the cache.
 */
function doOnePhaseListenForOpportunity(opportunityId, useCacheIfAvailable, doesItemMatchCriteria, res) {
  state.onePhaseListeners.opportunity.createListener(opportunityId, doesItemMatchCriteria, res);

  if (useCacheIfAvailable) {
    const cachedResponse = getOpportunityMergedWithParentById(opportunityId);
    if (cachedResponse) {
      if (CONSOLE_OUTPUT_LEVEL === 'dot') {
        logCharacter('.');
      } else {
        log(`used cached response for "${opportunityId}"`);
      }
      const { didRespond } = state.onePhaseListeners.opportunity.doRespondToAndDeleteListenerIfExistsAndMatchesCriteria(opportunityId, {
        // Make it into an RPDE item-ish - as these are the items that onePhaseListeners.opportunity deals with.
        data: cachedResponse,
      });
      if (didRespond) {
        return;
      }
    }
  }
  // It hasn't been found
  if (CONSOLE_OUTPUT_LEVEL === 'dot') {
    logCharacter('.');
  } else {
    log(`listening for "${opportunityId}"`);
  }
}

app.get('/opportunity/:id', function (req, res) {
  if (!error400IfExpressParamsAreMissing(req, res, ['id'])) { return; }
  const { id } = req.params;

  const useCacheIfAvailable = req.query.useCacheIfAvailable === 'true';
  /* Use ?expectedCapacity=2 for the Opportunity to appear with this capacity. If it is found with a different
  capacity, this route will wait until it times out or the Opportunity is updated again with the expected
  capacity. */
  const expectedCapacity = (() => {
    if ('expectedCapacity' in req.query) {
      const asNum = Number(req.query.expectedCapacity);
      // eslint-disable-next-line no-unused-expressions
      expect(asNum).to.not.be.NaN;
      return asNum;
    }
    return null;
  })();

  const doesItemMatchCriteria = isNil(expectedCapacity)
    ? (() => true)
    : ((rpdeItem) => (
      criteriaUtils.getRemainingCapacity(rpdeItem.data) === expectedCapacity
    ));
  doOnePhaseListenForOpportunity(id, useCacheIfAvailable, doesItemMatchCriteria, res);
});

function getTypeFromOpportunityType(opportunityType) {
  const mapping = {
    ScheduledSession: 'ScheduledSession',
    FacilityUseSlot: 'Slot',
    IndividualFacilityUseSlot: 'Slot',
    CourseInstance: 'CourseInstance',
    HeadlineEvent: 'HeadlineEvent',
    Event: 'Event',
    HeadlineEventSubEvent: 'Event',
    CourseInstanceSubEvent: 'Event',
    OnDemandEvent: 'OnDemandEvent',
  };
  return mapping[opportunityType];
}

function detectSellerId(opportunity) {
  const organizer = opportunity.organizer
    || opportunity.superEvent?.organizer
    || opportunity.superEvent?.superEvent?.organizer
    || opportunity?.facilityUse?.provider
    || opportunity?.facilityUse?.aggregateFacilityUse?.provider;

  if (typeof organizer === 'string') return organizer;

  return organizer?.['@id'] || organizer?.id;
}

function detectOpportunityType(opportunity) {
  switch (opportunity['@type'] || opportunity.type) {
    case 'ScheduledSession':
      if (opportunity.superEvent && (opportunity.superEvent['@type'] || opportunity.superEvent.type) === 'SessionSeries') {
        return 'ScheduledSession';
      }
      throw new Error('ScheduledSession must have superEvent of SessionSeries');

    case 'Slot':
      if (opportunity.facilityUse && (opportunity.facilityUse['@type'] || opportunity.facilityUse.type) === 'IndividualFacilityUse') {
        return 'IndividualFacilityUseSlot';
      }
      if (opportunity.facilityUse && (opportunity.facilityUse['@type'] || opportunity.facilityUse.type) === 'FacilityUse') {
        return 'FacilityUseSlot';
      }

      throw new Error('Slot must have facilityUse of FacilityUse or IndividualFacilityUse');

    case 'CourseInstance':
      return 'CourseInstance';
    case 'HeadlineEvent':
      return 'HeadlineEvent';
    case 'OnDemandEvent':
      return 'OnDemandEvent';
    case 'Event':
      switch (opportunity.superEvent && (opportunity.superEvent['@type'] || opportunity.superEvent.type)) {
        case 'HeadlineEvent':
          return 'HeadlineEventSubEvent';
        case 'CourseInstance':
          return 'CourseInstanceSubEvent';
        case 'EventSeries':
        case null:
        case undefined:
          return 'Event';
        default:
          throw new Error('Event has unrecognised @type of superEvent');
      }
    default:
      throw new Error('Only bookable opportunities are permitted in the test interface');
  }
}

/**
 * @param {{[k: string]: any}} opportunity
 * @returns {string[]} An opportunity can support multiple Booking Flows as these are in the Offers. An Opportunity
 *   can have an Offer requiring approval and one that does not.
 */
function detectOpportunityBookingFlows(opportunity) {
  const offers = opportunity.offers || (opportunity.superEvent || opportunity.facilityUse)?.offers;
  if (!offers) {
    throw new Error(`Opportunity (ID: ${opportunity['@id']}) has no offers in superEvent/facilityUse`);
  }

  if (!Array.isArray(offers)) {
    throw new Error(`Opportunity (ID: ${opportunity['@id']}) offers is not an array`);
  }

  /** @type {Set<string>} */
  const bookingFlows = new Set();
  for (const offer of offers) {
    if (offer.openBookingFlowRequirement && offer.openBookingFlowRequirement.includes('https://openactive.io/OpenBookingApproval')) {
      bookingFlows.add('OpenBookingApprovalFlow');
    } else {
      bookingFlows.add('OpenBookingSimpleFlow');
    }
  }
  return [...bookingFlows];
}

app.post('/test-interface/datasets/:testDatasetIdentifier/opportunities', function (req, res) {
  if (DO_NOT_FILL_BUCKETS) {
    res.status(403).json({
      error: 'Test interface is not available as \'disableBucketAllocation\' is set to \'true\' in openactive-broker-microservice configuration.',
    });
    return;
  }

  // Use :testDatasetIdentifier to ensure the same id is not returned twice
  const { testDatasetIdentifier } = req.params;

  const opportunity = req.body;
  const opportunityType = detectOpportunityType(opportunity);
  const sellerId = detectSellerId(opportunity);
  const criteriaName = opportunity['test:testOpportunityCriteria'].replace('https://openactive.io/test-interface#', '');
  // converts e.g. https://openactive.io/test-interface#OpenBookingApproval -> OpenBookingApproval.
  const bookingFlow = opportunity['test:testOpenBookingFlow'].replace('https://openactive.io/test-interface#', '');

  const result = getRandomBookableOpportunity({
    sellerId, bookingFlow, opportunityType, criteriaName, testDatasetIdentifier,
  });
  if (result && result.opportunity) {
    if (CONSOLE_OUTPUT_LEVEL === 'dot') {
      logCharacter('.');
    } else {
      log(`Random Bookable Opportunity from seller ${sellerId} for ${criteriaName} within ${bookingFlow} (${result.opportunity['@type']}): ${result.opportunity['@id']}`);
    }
    res.json(result.opportunity);
  } else {
    logError(`Random Bookable Opportunity from seller ${sellerId} for ${criteriaName} within ${bookingFlow} (${opportunityType}) call failed: No matching opportunities found`);
    res.status(404).json({
      error: `Opportunity of type '${opportunityType}' that has an \`organizer\`/\`provider\` with \`@id\` '${sellerId}', that also matched '${criteriaName}' within '${bookingFlow}', was not found within the feeds.`,
      type: 'OpportunityNotFound',
      ...result,
    });
  }
});

app.delete('/test-interface/datasets/:testDatasetIdentifier', function (req, res) {
  // Use :testDatasetIdentifier to identify locks, and clear them
  const { testDatasetIdentifier } = req.params;
  releaseOpportunityLocks(testDatasetIdentifier);
  res.status(204).send();
});

app.post('/assert-unmatched-criteria', function (req, res) {
  if (DO_NOT_FILL_BUCKETS) {
    res.status(403).json({
      error: 'Bucket functionality is not available as \'disableBucketAllocation\' is set to \'true\' in openactive-broker-microservice configuration.',
    });
    return;
  }

  const opportunity = req.body;
  const opportunityType = detectOpportunityType(opportunity);
  const criteriaName = opportunity['test:testOpportunityCriteria'].replace('https://openactive.io/test-interface#', '');
  // converts e.g. https://openactive.io/test-interface#OpenBookingApproval -> OpenBookingApproval.
  const bookingFlow = opportunity['test:testOpenBookingFlow'].replace('https://openactive.io/test-interface#', '');
=======
app.get('/opportunity/:id', getOpportunityByIdRoute);
>>>>>>> f1f1b2be

app.post('/test-interface/datasets/:testDatasetIdentifier/opportunities', getRandomOpportunityRoute);
app.delete('/test-interface/datasets/:testDatasetIdentifier', deleteTestDatasetRoute);

app.post('/assert-unmatched-criteria', assertUnmatchedCriteriaRoute);

// Sample Requests endpoint, used to underpin the Postman collection
app.get('/sample-opportunities', getSampleOpportunitiesRoute);

// Ensure that dataset site request also delays "readiness"
addFeed('DatasetSite');

const server = http.createServer(app);
server.on('error', onHttpServerError);

app.listen(PORT, () => {
  log(`Broker Microservice running on port ${PORT}

Check ${MICROSERVICE_BASE_URL}/status for current harvesting status
`);
  // if this has been run as a child process in the `npm start` script, `process.send` will be defined.
  if (process.send) {
    // Notify parent process that the server is up
    process.send('listening');
  }

  // Start polling after HTTP server starts listening
  (async () => {
    try {
      await startPolling();
    } catch (error) {
      logError(error.stack);
      process.exit(1);
    }
  })();
});

// Ensure bucket allocation does not become stale
setTimeout(() => {
  logError('\n------ WARNING: openactive-broker-microservice has been running for too long ------\n\nOpportunities are sorted into test-interface-criteria buckets based on the startDate of the opportunity when it is harvested. The means that the broker microservice must be restarted periodically to ensure its buckets allocation does not get stale. If bucket allocation becomes stale, tests will start to fail randomly.\n');
  if (!DISABLE_BROKER_TIMEOUT && !DO_NOT_FILL_BUCKETS) {
    const message = 'BROKER TIMEOUT: The openactive-broker-microservice has been running for too long and its bucket allocation is at risk of becoming stale. It must be restarted to continue.';
    logError(`${message}\n`);
    throw new Error(message);
  }
}, 3600000); // 3600000 ms = 1 hour<|MERGE_RESOLUTION|>--- conflicted
+++ resolved
@@ -80,227 +80,7 @@
 
 app.get('/is-order-uuid-present/:type/:bookingPartnerIdentifier/:uuid', getIsOrderUuidPresentApi);
 
-<<<<<<< HEAD
-/**
- * @param {string} opportunityId
- * @param {boolean} useCacheIfAvailable If true, the Opportunity will be searched for in the cache. If it's already in
- *   there and matches the `doesItemMatchCriteria` spec, this will be returned.
- *   If false, the Opportunity will only be searched for in coming RPDE updates.
- * @param {(opportunity: unknown) => boolean} doesItemMatchCriteria
- * @param {import('express').Response} res If/when Opportunity is found, it will be passed to `res`. This will happen asynchronously if
- *   the Opportunity is not found in the cache.
- */
-function doOnePhaseListenForOpportunity(opportunityId, useCacheIfAvailable, doesItemMatchCriteria, res) {
-  state.onePhaseListeners.opportunity.createListener(opportunityId, doesItemMatchCriteria, res);
-
-  if (useCacheIfAvailable) {
-    const cachedResponse = getOpportunityMergedWithParentById(opportunityId);
-    if (cachedResponse) {
-      if (CONSOLE_OUTPUT_LEVEL === 'dot') {
-        logCharacter('.');
-      } else {
-        log(`used cached response for "${opportunityId}"`);
-      }
-      const { didRespond } = state.onePhaseListeners.opportunity.doRespondToAndDeleteListenerIfExistsAndMatchesCriteria(opportunityId, {
-        // Make it into an RPDE item-ish - as these are the items that onePhaseListeners.opportunity deals with.
-        data: cachedResponse,
-      });
-      if (didRespond) {
-        return;
-      }
-    }
-  }
-  // It hasn't been found
-  if (CONSOLE_OUTPUT_LEVEL === 'dot') {
-    logCharacter('.');
-  } else {
-    log(`listening for "${opportunityId}"`);
-  }
-}
-
-app.get('/opportunity/:id', function (req, res) {
-  if (!error400IfExpressParamsAreMissing(req, res, ['id'])) { return; }
-  const { id } = req.params;
-
-  const useCacheIfAvailable = req.query.useCacheIfAvailable === 'true';
-  /* Use ?expectedCapacity=2 for the Opportunity to appear with this capacity. If it is found with a different
-  capacity, this route will wait until it times out or the Opportunity is updated again with the expected
-  capacity. */
-  const expectedCapacity = (() => {
-    if ('expectedCapacity' in req.query) {
-      const asNum = Number(req.query.expectedCapacity);
-      // eslint-disable-next-line no-unused-expressions
-      expect(asNum).to.not.be.NaN;
-      return asNum;
-    }
-    return null;
-  })();
-
-  const doesItemMatchCriteria = isNil(expectedCapacity)
-    ? (() => true)
-    : ((rpdeItem) => (
-      criteriaUtils.getRemainingCapacity(rpdeItem.data) === expectedCapacity
-    ));
-  doOnePhaseListenForOpportunity(id, useCacheIfAvailable, doesItemMatchCriteria, res);
-});
-
-function getTypeFromOpportunityType(opportunityType) {
-  const mapping = {
-    ScheduledSession: 'ScheduledSession',
-    FacilityUseSlot: 'Slot',
-    IndividualFacilityUseSlot: 'Slot',
-    CourseInstance: 'CourseInstance',
-    HeadlineEvent: 'HeadlineEvent',
-    Event: 'Event',
-    HeadlineEventSubEvent: 'Event',
-    CourseInstanceSubEvent: 'Event',
-    OnDemandEvent: 'OnDemandEvent',
-  };
-  return mapping[opportunityType];
-}
-
-function detectSellerId(opportunity) {
-  const organizer = opportunity.organizer
-    || opportunity.superEvent?.organizer
-    || opportunity.superEvent?.superEvent?.organizer
-    || opportunity?.facilityUse?.provider
-    || opportunity?.facilityUse?.aggregateFacilityUse?.provider;
-
-  if (typeof organizer === 'string') return organizer;
-
-  return organizer?.['@id'] || organizer?.id;
-}
-
-function detectOpportunityType(opportunity) {
-  switch (opportunity['@type'] || opportunity.type) {
-    case 'ScheduledSession':
-      if (opportunity.superEvent && (opportunity.superEvent['@type'] || opportunity.superEvent.type) === 'SessionSeries') {
-        return 'ScheduledSession';
-      }
-      throw new Error('ScheduledSession must have superEvent of SessionSeries');
-
-    case 'Slot':
-      if (opportunity.facilityUse && (opportunity.facilityUse['@type'] || opportunity.facilityUse.type) === 'IndividualFacilityUse') {
-        return 'IndividualFacilityUseSlot';
-      }
-      if (opportunity.facilityUse && (opportunity.facilityUse['@type'] || opportunity.facilityUse.type) === 'FacilityUse') {
-        return 'FacilityUseSlot';
-      }
-
-      throw new Error('Slot must have facilityUse of FacilityUse or IndividualFacilityUse');
-
-    case 'CourseInstance':
-      return 'CourseInstance';
-    case 'HeadlineEvent':
-      return 'HeadlineEvent';
-    case 'OnDemandEvent':
-      return 'OnDemandEvent';
-    case 'Event':
-      switch (opportunity.superEvent && (opportunity.superEvent['@type'] || opportunity.superEvent.type)) {
-        case 'HeadlineEvent':
-          return 'HeadlineEventSubEvent';
-        case 'CourseInstance':
-          return 'CourseInstanceSubEvent';
-        case 'EventSeries':
-        case null:
-        case undefined:
-          return 'Event';
-        default:
-          throw new Error('Event has unrecognised @type of superEvent');
-      }
-    default:
-      throw new Error('Only bookable opportunities are permitted in the test interface');
-  }
-}
-
-/**
- * @param {{[k: string]: any}} opportunity
- * @returns {string[]} An opportunity can support multiple Booking Flows as these are in the Offers. An Opportunity
- *   can have an Offer requiring approval and one that does not.
- */
-function detectOpportunityBookingFlows(opportunity) {
-  const offers = opportunity.offers || (opportunity.superEvent || opportunity.facilityUse)?.offers;
-  if (!offers) {
-    throw new Error(`Opportunity (ID: ${opportunity['@id']}) has no offers in superEvent/facilityUse`);
-  }
-
-  if (!Array.isArray(offers)) {
-    throw new Error(`Opportunity (ID: ${opportunity['@id']}) offers is not an array`);
-  }
-
-  /** @type {Set<string>} */
-  const bookingFlows = new Set();
-  for (const offer of offers) {
-    if (offer.openBookingFlowRequirement && offer.openBookingFlowRequirement.includes('https://openactive.io/OpenBookingApproval')) {
-      bookingFlows.add('OpenBookingApprovalFlow');
-    } else {
-      bookingFlows.add('OpenBookingSimpleFlow');
-    }
-  }
-  return [...bookingFlows];
-}
-
-app.post('/test-interface/datasets/:testDatasetIdentifier/opportunities', function (req, res) {
-  if (DO_NOT_FILL_BUCKETS) {
-    res.status(403).json({
-      error: 'Test interface is not available as \'disableBucketAllocation\' is set to \'true\' in openactive-broker-microservice configuration.',
-    });
-    return;
-  }
-
-  // Use :testDatasetIdentifier to ensure the same id is not returned twice
-  const { testDatasetIdentifier } = req.params;
-
-  const opportunity = req.body;
-  const opportunityType = detectOpportunityType(opportunity);
-  const sellerId = detectSellerId(opportunity);
-  const criteriaName = opportunity['test:testOpportunityCriteria'].replace('https://openactive.io/test-interface#', '');
-  // converts e.g. https://openactive.io/test-interface#OpenBookingApproval -> OpenBookingApproval.
-  const bookingFlow = opportunity['test:testOpenBookingFlow'].replace('https://openactive.io/test-interface#', '');
-
-  const result = getRandomBookableOpportunity({
-    sellerId, bookingFlow, opportunityType, criteriaName, testDatasetIdentifier,
-  });
-  if (result && result.opportunity) {
-    if (CONSOLE_OUTPUT_LEVEL === 'dot') {
-      logCharacter('.');
-    } else {
-      log(`Random Bookable Opportunity from seller ${sellerId} for ${criteriaName} within ${bookingFlow} (${result.opportunity['@type']}): ${result.opportunity['@id']}`);
-    }
-    res.json(result.opportunity);
-  } else {
-    logError(`Random Bookable Opportunity from seller ${sellerId} for ${criteriaName} within ${bookingFlow} (${opportunityType}) call failed: No matching opportunities found`);
-    res.status(404).json({
-      error: `Opportunity of type '${opportunityType}' that has an \`organizer\`/\`provider\` with \`@id\` '${sellerId}', that also matched '${criteriaName}' within '${bookingFlow}', was not found within the feeds.`,
-      type: 'OpportunityNotFound',
-      ...result,
-    });
-  }
-});
-
-app.delete('/test-interface/datasets/:testDatasetIdentifier', function (req, res) {
-  // Use :testDatasetIdentifier to identify locks, and clear them
-  const { testDatasetIdentifier } = req.params;
-  releaseOpportunityLocks(testDatasetIdentifier);
-  res.status(204).send();
-});
-
-app.post('/assert-unmatched-criteria', function (req, res) {
-  if (DO_NOT_FILL_BUCKETS) {
-    res.status(403).json({
-      error: 'Bucket functionality is not available as \'disableBucketAllocation\' is set to \'true\' in openactive-broker-microservice configuration.',
-    });
-    return;
-  }
-
-  const opportunity = req.body;
-  const opportunityType = detectOpportunityType(opportunity);
-  const criteriaName = opportunity['test:testOpportunityCriteria'].replace('https://openactive.io/test-interface#', '');
-  // converts e.g. https://openactive.io/test-interface#OpenBookingApproval -> OpenBookingApproval.
-  const bookingFlow = opportunity['test:testOpenBookingFlow'].replace('https://openactive.io/test-interface#', '');
-=======
 app.get('/opportunity/:id', getOpportunityByIdRoute);
->>>>>>> f1f1b2be
 
 app.post('/test-interface/datasets/:testDatasetIdentifier/opportunities', getRandomOpportunityRoute);
 app.delete('/test-interface/datasets/:testDatasetIdentifier', deleteTestDatasetRoute);
