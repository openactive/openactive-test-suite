const http = require('http');
<<<<<<< HEAD
const logger = require('morgan');
const { default: axios } = require('axios');
const { criteria, testMatch, utils: criteriaUtils } = require('@openactive/test-interface-criteria');
const chalk = require('chalk');
const path = require('path');
const { performance } = require('perf_hooks');
const { Base64 } = require('js-base64');
const sleep = require('util').promisify(setTimeout);
const { setupBrowserAutomationRoutes, FatalError } = require('@openactive/openactive-openid-test-client');
const Handlebars = require('handlebars');
const fs = require('fs').promises;
const { Remarkable } = require('remarkable');
const mkdirp = require('mkdirp');
const cliProgress = require('cli-progress');
const { validate } = require('@openactive/data-model-validator');
const { FeedPageChecker } = require('@openactive/rpde-validator');
const { expect } = require('chai');
const { isNil, partial, isEmpty } = require('lodash');
=======
const path = require('path');
const express = require('express');
const logger = require('morgan');
const { setupBrowserAutomationRoutes } = require('@openactive/openactive-openid-browser-automation');
>>>>>>> fb188b7a

// Force TTY based on environment variable to ensure TTY output
if (process.env.FORCE_TTY === 'true' && process.env.FORCE_TTY_COLUMNS) {
  process.stdout.isTTY = true;
  process.stderr.isTTY = true;
  process.stdout.columns = parseInt(process.env.FORCE_TTY_COLUMNS, 10);
  process.stderr.columns = parseInt(process.env.FORCE_TTY_COLUMNS, 10);
}

// Inform config library that config is in the root directory (https://github.com/lorenwest/node-config/wiki/Configuration-Files#config-directory)
process.env.NODE_CONFIG_DIR = path.join(__dirname, '..', '..', 'config');

const { silentlyAllowInsecureConnections } = require('./src/util/suppress-unauthorized-warning');
const { logError, log } = require('./src/util/log');
const {
  PORT,
  MICROSERVICE_BASE_URL,
  REQUEST_LOGGING_ENABLED,
<<<<<<< HEAD
  WAIT_FOR_HARVEST,
  VERBOSE,
  OUTPUT_PATH,
  IS_RUNNING_IN_CI,
  USE_RANDOM_OPPORTUNITIES,
  HARVEST_START_TIME,
  ORDERS_FEED_IDENTIFIER,
  ORDER_PROPOSALS_FEED_IDENTIFIER,
  OPPORTUNITY_FEED_REQUEST_HEADERS,
=======
>>>>>>> fb188b7a
  DO_NOT_FILL_BUCKETS,
  DISABLE_BROKER_TIMEOUT,
  BUTTON_SELECTORS,
} = require('./src/broker-config');
const { getIsOrderUuidPresentApi } = require('./src/order-uuid-tracking/api');
const { createOpportunityListenerApi, getOpportunityListenerApi, createOrderListenerApi, getOrderListenerApi } = require('./src/twoPhaseListeners/api');
<<<<<<< HEAD
const { TwoPhaseListeners } = require('./src/twoPhaseListeners/twoPhaseListeners');
const { state, getTestDataset, getAllDatasets, addFeed, setGlobalValidatorWorkerPool, getGlobalValidatorWorkerPool } = require('./src/state');
const { orderFeedContextIdentifier } = require('./src/util/feed-context-identifier');
const { withOrdersRpdeHeaders, getOrdersFeedHeader } = require('./src/util/request-utils');
const { OrderUuidTracking } = require('./src/order-uuid-tracking/order-uuid-tracking');
const { error400IfExpressParamsAreMissing } = require('./src/util/api-utils');
const { ValidatorWorkerPool } = require('./src/validator/validator-worker-pool');
const { setUpValidatorInputs, cleanUpValidatorInputs, createAndSaveValidatorInputsFromRpdePage } = require('./src/validator/validator-inputs');
const { renderSampleOpportunities } = require('./src/sample-opportunities');
const { invertFacilityUseItem, createItemFromSubEvent, getMergedJsonLdContext, jsonLdHasReferencedParent } = require('./src/util/item-transforms');
const { extractJSONLDfromDatasetSiteUrl } = require('./src/util/extract-jsonld-utils');

/**
 * @typedef {import('./src/models/core').OrderFeedType} OrderFeedType
 * @typedef {import('./src/models/core').BookingPartnerIdentifier} BookingPartnerIdentifier
 * @typedef {import('./src/models/core').FeedContext} FeedContext
 */

const markdown = new Remarkable();
=======
const { state } = require('./src/state');
const {
  homepageRoute,
  healthCheckRoute,
  pauseRoute,
  getConfigRoute,
  getDatasetSiteRoute,
  getOrphansRoute,
  getStatusRoute,
  getValidationErrorsRoute,
  deleteOpportunityCacheRoute,
  getOpportunityCacheByIdRoute,
  getOpportunityByIdRoute,
  getRandomOpportunityRoute,
  deleteTestDatasetRoute,
  assertUnmatchedCriteriaRoute,
  getSampleOpportunitiesRoute,
  onHttpServerError,
  startPolling,
} = require('./src/core');
>>>>>>> fb188b7a

// Set NODE_TLS_REJECT_UNAUTHORIZED = '0' and suppress associated warning
silentlyAllowInsecureConnections();

const app = express();
app.use(express.json());
setupBrowserAutomationRoutes(app, BUTTON_SELECTORS);

if (REQUEST_LOGGING_ENABLED) {
  app.use(logger('dev'));
}

// Provide helpful homepage as binding for root to allow the service to run in a container
app.get('/', homepageRoute);
app.get('/health-check', healthCheckRoute);
app.post('/pause', pauseRoute);
// Config endpoint used to get global variables within the integration tests
app.get('/config', getConfigRoute);
app.get('/dataset-site', getDatasetSiteRoute);
app.get('/orphans', getOrphansRoute);
app.get('/status', getStatusRoute);
app.get('/validation-errors', getValidationErrorsRoute);

app.delete('/opportunity-cache', deleteOpportunityCacheRoute);
app.get('/opportunity-cache/:id', getOpportunityCacheByIdRoute);

app.post('/opportunity-listeners/:id', createOpportunityListenerApi);
app.get('/opportunity-listeners/:id', getOpportunityListenerApi);
app.post('/order-listeners/:type/:bookingPartnerIdentifier/:uuid', createOrderListenerApi);
app.get('/order-listeners/:type/:bookingPartnerIdentifier/:uuid', getOrderListenerApi);

app.get('/is-order-uuid-present/:type/:bookingPartnerIdentifier/:uuid', getIsOrderUuidPresentApi);

app.get('/opportunity/:id', getOpportunityByIdRoute);

app.post('/test-interface/datasets/:testDatasetIdentifier/opportunities', getRandomOpportunityRoute);
app.delete('/test-interface/datasets/:testDatasetIdentifier', deleteTestDatasetRoute);

app.post('/assert-unmatched-criteria', assertUnmatchedCriteriaRoute);

// Sample Requests endpoint, used to underpin the Postman collection
<<<<<<< HEAD
app.get('/sample-opportunities', function (req, res) {
  // Get random opportunity ID
  const opportunity = req.body;
  const opportunityType = detectOpportunityType(opportunity);
  const sellerId = detectSellerId(opportunity);
  const testDatasetIdentifier = 'sample-opportunities';

  const criteriaName = opportunity['test:testOpportunityCriteria'].replace('https://openactive.io/test-interface#', '');
  const bookingFlow = opportunity['test:testOpenBookingFlow'].replace('https://openactive.io/test-interface#', '');

  const bookableOpportunity = getRandomBookableOpportunity({
    sellerId, bookingFlow, opportunityType, criteriaName, testDatasetIdentifier,
  });

  if (bookableOpportunity.opportunity) {
    const opportunityWithParent = getOpportunityMergedWithParentById(
      bookableOpportunity.opportunity['@id'],
    );
    const json = renderSampleOpportunities(opportunityWithParent, criteriaName, sellerId);
    res.json(json);
  } else {
    res.json({
      error: bookableOpportunity,
    });
  }
});

/**
 * @typedef {(
 *   rpdePage: any,
 *   feedIdentifier: string,
 *   validateItemsFn: (items: any[]) => Promise<void>,
 * ) => Promise<void>} RpdePageProcessor
 */

/** @type {RpdePageProcessor} */
async function ingestParentOpportunityPage(rpdePage, feedIdentifier, validateItemsFn) {
  const feedPrefix = `${feedIdentifier}---`;
  const { items } = rpdePage;

  for (const item of items) {
    const feedItemIdentifier = feedPrefix + item.id;

    // State = updated
    if (item.state !== 'deleted') {
      // Some feeds have FacilityUse as the top-level items with embedded
      // IndividualFacilityUse data. The Slot feed facilityUse associations link to
      // these embedded IndividualFacilityUses. However the rest of the code assumes
      // the linked item is the top-level item from the parent feed, so we need to
      // invert the FacilityUse/IndividualFacilityUse relationship.
      if (!isNil(item.data?.individualFacilityUse) && !isEmpty(item.data.individualFacilityUse)) {
        // Item is a FacilityUse with embedded IndividualFacilityUse
        const invertedItems = invertFacilityUseItem(item);
        for (const invertedItem of invertedItems) {
          const jsonLdId = invertedItem.data['@id'] || invertedItem.data.id;
          state.parentOpportunityRpdeMap.set(feedItemIdentifier, jsonLdId);
          state.parentOpportunityMap.set(jsonLdId, item.data);
        }
        // Item has been split into multiple parent items and stored, so no further processing required,
        // and we can move on to the next item in the for loop
        continue;
      }
      // Item here can be one of three things:
      // - a FacilityUse without IndividualFacilityUse,
      // - a SessionSeries without subEvents
      // - a SessionSeries with subEvents
      // All three of these are parent opportunities, and so can initially be processed in the same way ie store some data in the parent maps
      // However the third (with subEvents) requires additional processing, which is explained below

      // Store the parent opportunity data in the maps
      const jsonLdId = item.data['@id'] || item.data.id;

      state.parentOpportunityRpdeMap.set(feedItemIdentifier, jsonLdId);
      state.parentOpportunityMap.set(jsonLdId, item.data);

      // If there are subEvents then we have a basic "small provider" SessionSeries feed. This is not
      // recommended, but we support it anyway here. We do this by converting each of the embedded
      // subEvents to its own opportunityItem, taking information from the subEvent itself as well as
      // from the item in which it is embedded. This mimics the way that the event would be seen in a
      // ScheduledSession feed.
      if (item.data.subEvent) {
        for (const subEvent of item.data.subEvent) {
          // Having an ID is crucial for dealing with subEvents, as it is needed to assess whether or not to
          // keep or delete the associated opportunityItem when this item is met again in the RPDE feed. If a
          // subEvent does not have an ID, then we don't make and store an opportunityItem at all, just skip
          // it and move on. This issue will still be discovered later in the RPDE feed check, and alert the
          // user without a harsh process exit.
          if ((subEvent['@id'] || subEvent.id) && (subEvent['@type'] || subEvent.type)) {
            const opportunityItem = createItemFromSubEvent(subEvent, item);
            storeOpportunityItem(opportunityItem);
          }
        }

        // As the subEvents don't have their own individual "state" fields showing whether or not they are
        // "updated" or "deleted", we have to infer this from whether or not they were present when this
        // item was last encountered. In order to do so, we keep a list of the subEvent IDs mapped to the
        // jsonLdId of the containing item in "parentOpportunitySubEventMap". If an old subEvent is not
        // present in the list of new subEvents, then it has been deleted and so we remove the associated
        // opportunityItem data. If a new subEvent is not present in the list of old subEvents, then we
        // record its ID in the list for the next time this check is done.
        updateParentOpportunitySubEventMap(item, jsonLdId);
      }
    } else {
      // State = updated
      const jsonLdId = state.parentOpportunityRpdeMap.get(feedItemIdentifier);

      // If we had subEvents for this item, then we must be sure to delete the associated opportunityItems
      // that were made for them:
      if (state.parentOpportunitySubEventMap.get(jsonLdId)) {
        for (const subEventId of state.parentOpportunitySubEventMap.get(jsonLdId)) {
          deleteOpportunityItem(subEventId);
        }
      }

      state.parentOpportunityRpdeMap.delete(feedItemIdentifier);
      state.parentOpportunityMap.delete(jsonLdId);
      state.parentOpportunitySubEventMap.delete(jsonLdId);
    }
  }

  // Validate the original feed
  await validateItemsFn(rpdePage.items);

  // As these parent opportunities have been updated, update all child items for these parent IDs
  await touchOpportunityItems(items
    .filter((item) => item.state !== 'deleted')
    .map((item) => item.data['@id'] || item.data.id));
}

/**
 *
 * @param {{data: {subEvent: {'@id'?: string, id?:string}[]}}} item
 * @param {string} jsonLdId
 */
function updateParentOpportunitySubEventMap(item, jsonLdId) {
  const oldSubEventIds = state.parentOpportunitySubEventMap.get(jsonLdId);
  const newSubEventIds = item.data.subEvent.map((subEvent) => subEvent['@id'] || subEvent.id).filter((x) => x);

  if (!oldSubEventIds) {
    if (newSubEventIds.length > 0) {
      state.parentOpportunitySubEventMap.set(jsonLdId, newSubEventIds);
    }
  } else {
    for (const subEventId of oldSubEventIds) {
      if (!newSubEventIds.includes(subEventId)) {
        deleteOpportunityItem(subEventId);
        state.parentOpportunitySubEventMap.get(jsonLdId).filter((x) => x !== subEventId);
      }
    }
    for (const subEventId of newSubEventIds) {
      if (!oldSubEventIds.includes(subEventId)) {
        state.parentOpportunitySubEventMap.get(jsonLdId).push(subEventId);
      }
    }
  }
}

/** @type {RpdePageProcessor} */
async function ingestOpportunityPage(rpdePage, feedIdentifier, validateItemsFn) {
  const feedPrefix = `${feedIdentifier}---`;
  for (const item of rpdePage.items) {
    const feedItemIdentifier = feedPrefix + item.id;
    if (item.state === 'deleted') {
      const jsonLdId = state.opportunityRpdeMap.get(feedItemIdentifier);
      state.opportunityMap.delete(jsonLdId);
      state.opportunityRpdeMap.delete(feedItemIdentifier);

      deleteOpportunityItem(jsonLdId);
    } else {
      const jsonLdId = item.data['@id'] || item.data.id;
      state.opportunityRpdeMap.set(feedItemIdentifier, jsonLdId);
      state.opportunityMap.set(jsonLdId, item.data);

      await storeOpportunityItem(item);
    }
  }
  await validateItemsFn(rpdePage.items);
}

async function touchOpportunityItems(parentIds) {
  const opportunitiesToUpdate = new Set();

  parentIds.forEach((parentId) => {
    if (state.parentIdIndex.has(parentId)) {
      state.parentIdIndex.get(parentId).forEach((jsonLdId) => {
        opportunitiesToUpdate.add(jsonLdId);
      });
    }
  });

  await Promise.all([...opportunitiesToUpdate].map(async (jsonLdId) => {
    if (state.rowStoreMap.has(jsonLdId)) {
      const row = state.rowStoreMap.get(jsonLdId);
      row.feedModified = Date.now() + 1000; // 1 second in the future
      row.waitingForParentToBeIngested = false;
      await processRow(row);
    }
  }));
}

function deleteOpportunityItem(jsonLdId) {
  const row = state.rowStoreMap.get(jsonLdId);
  if (row) {
    const idx = state.parentIdIndex.get(row.jsonLdParentId);
    if (idx) {
      idx.delete(jsonLdId);
    }
    state.rowStoreMap.delete(jsonLdId);
  }
}

async function storeOpportunityItem(item) {
  if (item.state === 'deleted') throw new Error('Not expected to be called for deleted items');

  const row = {
    id: item.id,
    modified: item.modified,
    deleted: false,
    feedModified: Date.now() + 1000, // 1 second in the future,
    jsonLdId: item.data['@id'] || item.data.id || null,
    jsonLd: item.data,
    jsonLdType: item.data['@type'] || item.data.type,
    jsonLdParentId: !jsonLdHasReferencedParent(item.data) ? null : item.data.superEvent || item.data.facilityUse,
    waitingForParentToBeIngested: jsonLdHasReferencedParent(item.data) && !(state.parentOpportunityMap.has(item.data.superEvent) || state.parentOpportunityMap.has(item.data.facilityUse)),
  };

  if (row.jsonLdId != null) {
    if (row.jsonLdParentId != null) {
      if (!state.parentIdIndex.has(row.jsonLdParentId)) state.parentIdIndex.set(row.jsonLdParentId, new Set());
      state.parentIdIndex.get(row.jsonLdParentId).add(row.jsonLdId);
    }

    state.rowStoreMap.set(row.jsonLdId, row);

    if (!row.waitingForParentToBeIngested) {
      await processRow(row);
    }
  } else {
    throw new FatalError(`RPDE item '${item.id}' of kind '${item.kind}' does not have an @id. All items in the feeds must have an @id within the "data" property.`);
  }
}

async function processRow(row) {
  let newItem;
  // No need for processing for items without parents
  if (row.jsonLdParentId === null) {
    newItem = {
      state: row.deleted ? 'deleted' : 'updated',
      id: row.jsonLdId,
      modified: row.feedModified,
      data: row.jsonLd,
    };
  } else {
    const parentOpportunity = state.parentOpportunityMap.get(row.jsonLdParentId);
    const mergedContexts = getMergedJsonLdContext(row.jsonLd, parentOpportunity);

    const parentOpportunityWithoutContext = {
      ...parentOpportunity,
    };
    delete parentOpportunityWithoutContext['@context'];

    const rowJsonLdWithoutContext = {
      ...row.jsonLd,
    };
    delete rowJsonLdWithoutContext['@context'];

    newItem = {
      state: row.deleted ? 'deleted' : 'updated',
      id: row.jsonLdId,
      modified: row.feedModified,
      data: {
        '@context': mergedContexts,
        ...rowJsonLdWithoutContext,
      },
    };

    if (row.jsonLdType === 'Slot') {
      newItem = {
        ...newItem,
        data: {
          ...newItem.data,
          facilityUse: parentOpportunityWithoutContext,
        },
      };
    } else {
      newItem = {
        ...newItem,
        data: {
          ...newItem.data,
          superEvent: parentOpportunityWithoutContext,
        },
      };
    }
  }

  await processOpportunityItem(newItem);
}

async function processOpportunityItem(item) {
  if (item.data) {
    const id = item.data['@id'] || item.data.id;

    // Fill buckets
    const matchingCriteria = [];
    let unmetCriteriaDetails = [];

    if (!DO_NOT_FILL_BUCKETS) {
      const opportunityType = detectOpportunityType(item.data);
      const bookingFlows = detectOpportunityBookingFlows(item.data);
      const sellerId = detectSellerId(item.data);

      for (const { criteriaName, criteriaResult } of criteria.map((c) => ({
        criteriaName: c.name,
        criteriaResult: testMatch(c, item.data, {
          harvestStartTime: HARVEST_START_TIME,
        }),
      }))) {
        for (const bookingFlow of bookingFlows) {
          const typeBucket = OpportunityIdCache.getTypeBucket(state.opportunityIdCache, {
            criteriaName, opportunityType, bookingFlow,
          });
          if (!typeBucket.contents.has(sellerId)) typeBucket.contents.set(sellerId, new Set());
          const sellerCompartment = typeBucket.contents.get(sellerId);
          if (criteriaResult.matchesCriteria) {
            sellerCompartment.add(id);
            matchingCriteria.push(criteriaName);
            // Hide criteriaErrors if at least one matching item is found
            typeBucket.criteriaErrors = undefined;
          } else {
            sellerCompartment.delete(id);
            unmetCriteriaDetails = unmetCriteriaDetails.concat(criteriaResult.unmetCriteriaDetails);
            // Ignore errors if criteriaErrors is already hidden
            if (typeBucket.criteriaErrors) {
              for (const error of criteriaResult.unmetCriteriaDetails) {
                if (!typeBucket.criteriaErrors.has(error)) typeBucket.criteriaErrors.set(error, 0);
                typeBucket.criteriaErrors.set(error, typeBucket.criteriaErrors.get(error) + 1);
              }
            }
          }
        }
      }
    }

    const { didRespond } = state.onePhaseListeners.opportunity.doRespondToAndDeleteListenerIfExistsAndMatchesCriteria(id, item);

    if (VERBOSE) {
      const bookableIssueList = unmetCriteriaDetails.length > 0
        ? `\n   [Unmet Criteria: ${Array.from(new Set(unmetCriteriaDetails)).join(', ')}]` : '';
      if (didRespond) {
        log(`seen ${matchingCriteria.join(', ')} and dispatched ${id}${bookableIssueList}`);
      } else {
        log(`saw ${matchingCriteria.join(', ')} ${id}${bookableIssueList}`);
      }
    }

    doNotifyOpportunityListener(id, item);
  }
}

/**
 * @param {OrderFeedType} orderFeedType
 * @param {string} bookingPartnerIdentifier
 * @returns {RpdePageProcessor}
 */
function monitorOrdersPage(orderFeedType, bookingPartnerIdentifier) {
  /* Note that the Orders RpdePageProcessor does NOT use validateItemsFn i.e. Orders feed items are not validated.
  The reasoning being that the feed _should_ be empty in controlled mode as previously created Orders will have been
  deleted via the Test Interface.
  TODO: Validate items in Orders feed as there will be some in there in the following use cases:
  - Random mode
  - Controlled mode but the Booking Partner is one that is also used outside of Test Suite (though this use case is
    not recommended). */
  return async (rpdePage) => {
    for (const item of rpdePage.items) {
      if (item.id) {
        OrderUuidTracking.doTrackOrderUuidAndUpdateListeners(
          state.orderUuidTracking,
          orderFeedType,
          bookingPartnerIdentifier,
          item.id,
        );
        doNotifyOrderListener(orderFeedType, bookingPartnerIdentifier, item.id, item);
      }
    }
  };
}

async function startPolling() {
  await Promise.all([
    mkdirp(VALIDATOR_TMP_DIR),
    setUpValidatorInputs(),
    mkdirp(OUTPUT_PATH),
  ]);

  // Limit validator to 5 minutes if WAIT_FOR_HARVEST is set
  const validatorTimeoutMs = WAIT_FOR_HARVEST ? 1000 * 60 * 5 : null;
  const validatorWorkerPool = new ValidatorWorkerPool(validatorTimeoutMs);
  validatorWorkerPool.run();
  // It needs to be stored in global state just so that it can be easily accessed in the GET /validation-errors route
  setGlobalValidatorWorkerPool(validatorWorkerPool);

  const dataset = await extractJSONLDfromDatasetSiteUrl(DATASET_SITE_URL);

  log(`Dataset Site JSON-LD: ${JSON.stringify(dataset, null, 2)}`);

  if (!dataset) {
    logError(`
Error: Unable to read valid JSON-LD from Dataset Site. Please try loading the
Dataset Site URL in validator.openactive.io to confirm that the content of
<script type="application/ld+json"> ... </script> within the HTML is valid.
`);

    throw new Error('Unable to read valid JSON-LD from Dataset Site.');
  }

  // Validate dataset site JSON-LD
  const datasetSiteErrors = (await validate(dataset, {
    loadRemoteJson: true,
    remoteJsonCachePath: VALIDATOR_TMP_DIR,
    remoteJsonCacheTimeToLive: 3600,
    validationMode: 'DatasetSite',
  }))
    .filter((result) => result.severity === 'failure')
    .map((error) => `${error.path}: ${error.message.split('\n')[0]}`);

  if (datasetSiteErrors.length > 0) {
    logError(`
Error: Dataset Site JSON-LD contained validation errors. Please try loading the
Dataset Site URL in validator.openactive.io to confirm that the content of
<script type="application/ld+json"> ... </script> within the HTML is valid.

Validation errors found in Dataset Site JSON-LD:
- ${datasetSiteErrors.join('\n- ')}

`);

    throw new Error('Unable to read valid JSON-LD from Dataset Site.');
  }

  // Set global based on data result
  state.datasetSiteJson = dataset;

  if (!VALIDATE_ONLY) {
    if (dataset.accessService?.authenticationAuthority) {
      try {
        await state.globalAuthKeyManager.initialise(dataset.accessService.authenticationAuthority, HEADLESS_AUTH);
      } catch (error) {
        if (error instanceof FatalError) {
          // If a fatal error, just rethrow
          throw error;
        }
        logError(`
  OpenID Connect Authentication Error: ${error.stack}




  ***************************************************************************
  |                   OpenID Connect Authentication Error!                  |
  |                                                                         |
  | NOTE: Due to OpenID Connect Authentication failure, tests unrelated to  |
  | authentication will not run and open data harvesting will be skipped.   |
  | Please use the 'authentication' tests to debug authentication,          |
  | in order to allow other tests to run.                                   |
  |                                                                         |
  ***************************************************************************



  `);
        // Skip harvesting
        unlockHealthCheck();
        return;
      }
    } else {
      log('\nWarning: Open ID Connect Identity Server (accessService.authenticationAuthority) not found in dataset site');
    }

    if (LOG_AUTH_CONFIG) log(`\nAugmented config supplied to Integration Tests: ${JSON.stringify(getConfig(), null, 2)}\n`);
  }

  const harvesters = [];

  const isParentFeed = {
    'https://openactive.io/SessionSeries': true,
    'https://openactive.io/FacilityUse': true,
    'https://openactive.io/IndividualFacilityUse': true,
    'https://openactive.io/ScheduledSession': false,
    'https://openactive.io/Slot': false,
    'https://schema.org/Event': false,
    'https://schema.org/OnDemandEvent': false,
  };

  const hasTotalItems = dataset.distribution.filter((x) => x.totalItems).length > 0;
  state.multibar = new cliProgress.MultiBar({
    clearOnComplete: false,
    hideCursor: false,
    noTTYOutput: true,
    emptyOnZero: true,
    etaBuffer: 500,
    format: hasTotalItems
      ? '{feedIdentifier} [{bar}] {percentage}% | ETA: {eta_formatted} | {value}/{total} | Response time: {responseTime}ms | Elapsed: {duration_formatted} | Validated: {validatedItems} of {totalItemsQueuedForValidation} ({validatedPercentage}%) | Status: {status}'
      : '{feedIdentifier} | {items} items harvested from {pages} pages | Response time: {responseTime}ms | Elapsed: {duration_formatted} | Validated: {value} of {total} ({percentage}%) ETA: {eta_formatted} | Status: {status}',
  }, cliProgress.Presets.shades_grey);

  dataset.distribution.forEach((dataDownload) => {
    const feedContextIdentifier = dataDownload.identifier || dataDownload.name || dataDownload.additionalType;
    if (isParentFeed[dataDownload.additionalType] === true) {
      log(`Found parent opportunity feed: ${dataDownload.contentUrl}`);
      addFeed(feedContextIdentifier);
      harvesters.push(
        harvestRPDE({
          validatorWorkerPool,
          baseUrl: dataDownload.contentUrl,
          feedContextIdentifier,
          headers: withOpportunityRpdeHeaders(async () => OPPORTUNITY_FEED_REQUEST_HEADERS),
          processPage: ingestParentOpportunityPage,
          isOrdersFeed: false,
          bar: state.multibar,
        }),
      );
    } else if (isParentFeed[dataDownload.additionalType] === false) {
      log(`Found opportunity feed: ${dataDownload.contentUrl}`);
      addFeed(feedContextIdentifier);
      harvesters.push(
        harvestRPDE({
          validatorWorkerPool,
          baseUrl: dataDownload.contentUrl,
          feedContextIdentifier,
          headers: withOpportunityRpdeHeaders(async () => OPPORTUNITY_FEED_REQUEST_HEADERS),
          processPage: ingestOpportunityPage,
          isOrdersFeed: false,
          bar: state.multibar,
        }),
      );
    } else {
      logError(`\nERROR: Found unsupported feed in dataset site "${dataDownload.contentUrl}" with additionalType "${dataDownload.additionalType}"`);
      logError(`Only the following additionalType values are supported: \n${Object.keys(isParentFeed).map((x) => `- "${x}"`).join('\n')}'`);
    }
  });

  // Only poll orders feed if included in the dataset site
  if (!VALIDATE_ONLY && !DO_NOT_HARVEST_ORDERS_FEED && dataset.accessService && dataset.accessService.endpointUrl) {
    for (const { feedUrl, type, feedContextIdentifier, bookingPartnerIdentifier: feedBookingPartnerIdentifier } of BOOKING_PARTNER_IDENTIFIERS.flatMap((bookingPartnerIdentifier) => [
      {
        feedUrl: `${dataset.accessService.endpointUrl}/orders-rpde`,
        type: /** @type {OrderFeedType} */('orders'),
        feedContextIdentifier: orderFeedContextIdentifier(ORDERS_FEED_IDENTIFIER, bookingPartnerIdentifier),
        bookingPartnerIdentifier,
      },
      {
        feedUrl: `${dataset.accessService.endpointUrl}/order-proposals-rpde`,
        type: /** @type {OrderFeedType} */('order-proposals'),
        feedContextIdentifier: orderFeedContextIdentifier(ORDER_PROPOSALS_FEED_IDENTIFIER, bookingPartnerIdentifier),
        bookingPartnerIdentifier,
      },
    ])) {
      log(`Found ${type} feed: ${feedUrl}`);
      addFeed(feedContextIdentifier);
      harvesters.push(
        harvestRPDE({
          validatorWorkerPool,
          baseUrl: feedUrl,
          feedContextIdentifier,
          headers: withOrdersRpdeHeaders(getOrdersFeedHeader(feedBookingPartnerIdentifier)),
          processPage: monitorOrdersPage(type, feedBookingPartnerIdentifier),
          isOrdersFeed: true,
          bar: state.multibar,
          processEndOfFeed: () => {
            OrderUuidTracking.doTrackEndOfFeed(state.orderUuidTracking, type, feedBookingPartnerIdentifier);
          },
        }),
      );
    }
  }

  // Finished processing dataset site
  if (WAIT_FOR_HARVEST) log('\nBlocking integration tests to wait for harvest completion...');
  await setFeedIsUpToDate(validatorWorkerPool, 'DatasetSite');

  // Wait until all harvesters error catastrophically before existing
  await Promise.all(harvesters);
}

// Ensure that dataset site request also delays "readiness"
addFeed('DatasetSite');
=======
app.get('/sample-opportunities', getSampleOpportunitiesRoute);

/* Ensure that processing the Dataset Site, and initiating polling on all the
feeds therein, delays the Broker Microservice from being "ready".
Note that this is done before the HTTP server starts listening, to ensure that
Broker Microservice does not briefly report itself as "ready" before feed
harvesting even starts */
state.incompleteFeeds.markFeedHarvestStarted('DatasetSite');
>>>>>>> fb188b7a

const server = http.createServer(app);
server.on('error', onHttpServerError);

app.listen(PORT, () => {
  log(`Broker Microservice running on port ${PORT}

Check ${MICROSERVICE_BASE_URL}/status for current harvesting status
`);
  // if this has been run as a child process in the `npm start` script, `process.send` will be defined.
  if (process.send) {
    // Notify parent process that the server is up
    process.send('listening');
  }

  // Start polling after HTTP server starts listening
  (async () => {
    try {
      await startPolling();
    } catch (error) {
      logError(error.stack);
      process.exit(1);
    }
  })();
});

// Ensure bucket allocation does not become stale
setTimeout(() => {
  logError('\n------ WARNING: openactive-broker-microservice has been running for too long ------\n\nOpportunities are sorted into test-interface-criteria buckets based on the startDate of the opportunity when it is harvested. The means that the broker microservice must be restarted periodically to ensure its buckets allocation does not get stale. If bucket allocation becomes stale, tests will start to fail randomly.\n');
  if (!DISABLE_BROKER_TIMEOUT && !DO_NOT_FILL_BUCKETS) {
    const message = 'BROKER TIMEOUT: The openactive-broker-microservice has been running for too long and its bucket allocation is at risk of becoming stale. It must be restarted to continue.';
    logError(`${message}\n`);
    throw new Error(message);
  }
}, 3600000); // 3600000 ms = 1 hour<|MERGE_RESOLUTION|>--- conflicted
+++ resolved
@@ -1,29 +1,8 @@
 const http = require('http');
-<<<<<<< HEAD
-const logger = require('morgan');
-const { default: axios } = require('axios');
-const { criteria, testMatch, utils: criteriaUtils } = require('@openactive/test-interface-criteria');
-const chalk = require('chalk');
-const path = require('path');
-const { performance } = require('perf_hooks');
-const { Base64 } = require('js-base64');
-const sleep = require('util').promisify(setTimeout);
-const { setupBrowserAutomationRoutes, FatalError } = require('@openactive/openactive-openid-test-client');
-const Handlebars = require('handlebars');
-const fs = require('fs').promises;
-const { Remarkable } = require('remarkable');
-const mkdirp = require('mkdirp');
-const cliProgress = require('cli-progress');
-const { validate } = require('@openactive/data-model-validator');
-const { FeedPageChecker } = require('@openactive/rpde-validator');
-const { expect } = require('chai');
-const { isNil, partial, isEmpty } = require('lodash');
-=======
 const path = require('path');
 const express = require('express');
 const logger = require('morgan');
 const { setupBrowserAutomationRoutes } = require('@openactive/openactive-openid-browser-automation');
->>>>>>> fb188b7a
 
 // Force TTY based on environment variable to ensure TTY output
 if (process.env.FORCE_TTY === 'true' && process.env.FORCE_TTY_COLUMNS) {
@@ -42,45 +21,12 @@
   PORT,
   MICROSERVICE_BASE_URL,
   REQUEST_LOGGING_ENABLED,
-<<<<<<< HEAD
-  WAIT_FOR_HARVEST,
-  VERBOSE,
-  OUTPUT_PATH,
-  IS_RUNNING_IN_CI,
-  USE_RANDOM_OPPORTUNITIES,
-  HARVEST_START_TIME,
-  ORDERS_FEED_IDENTIFIER,
-  ORDER_PROPOSALS_FEED_IDENTIFIER,
-  OPPORTUNITY_FEED_REQUEST_HEADERS,
-=======
->>>>>>> fb188b7a
   DO_NOT_FILL_BUCKETS,
   DISABLE_BROKER_TIMEOUT,
   BUTTON_SELECTORS,
 } = require('./src/broker-config');
 const { getIsOrderUuidPresentApi } = require('./src/order-uuid-tracking/api');
 const { createOpportunityListenerApi, getOpportunityListenerApi, createOrderListenerApi, getOrderListenerApi } = require('./src/twoPhaseListeners/api');
-<<<<<<< HEAD
-const { TwoPhaseListeners } = require('./src/twoPhaseListeners/twoPhaseListeners');
-const { state, getTestDataset, getAllDatasets, addFeed, setGlobalValidatorWorkerPool, getGlobalValidatorWorkerPool } = require('./src/state');
-const { orderFeedContextIdentifier } = require('./src/util/feed-context-identifier');
-const { withOrdersRpdeHeaders, getOrdersFeedHeader } = require('./src/util/request-utils');
-const { OrderUuidTracking } = require('./src/order-uuid-tracking/order-uuid-tracking');
-const { error400IfExpressParamsAreMissing } = require('./src/util/api-utils');
-const { ValidatorWorkerPool } = require('./src/validator/validator-worker-pool');
-const { setUpValidatorInputs, cleanUpValidatorInputs, createAndSaveValidatorInputsFromRpdePage } = require('./src/validator/validator-inputs');
-const { renderSampleOpportunities } = require('./src/sample-opportunities');
-const { invertFacilityUseItem, createItemFromSubEvent, getMergedJsonLdContext, jsonLdHasReferencedParent } = require('./src/util/item-transforms');
-const { extractJSONLDfromDatasetSiteUrl } = require('./src/util/extract-jsonld-utils');
-
-/**
- * @typedef {import('./src/models/core').OrderFeedType} OrderFeedType
- * @typedef {import('./src/models/core').BookingPartnerIdentifier} BookingPartnerIdentifier
- * @typedef {import('./src/models/core').FeedContext} FeedContext
- */
-
-const markdown = new Remarkable();
-=======
 const { state } = require('./src/state');
 const {
   homepageRoute,
@@ -101,7 +47,6 @@
   onHttpServerError,
   startPolling,
 } = require('./src/core');
->>>>>>> fb188b7a
 
 // Set NODE_TLS_REJECT_UNAUTHORIZED = '0' and suppress associated warning
 silentlyAllowInsecureConnections();
@@ -143,594 +88,6 @@
 app.post('/assert-unmatched-criteria', assertUnmatchedCriteriaRoute);
 
 // Sample Requests endpoint, used to underpin the Postman collection
-<<<<<<< HEAD
-app.get('/sample-opportunities', function (req, res) {
-  // Get random opportunity ID
-  const opportunity = req.body;
-  const opportunityType = detectOpportunityType(opportunity);
-  const sellerId = detectSellerId(opportunity);
-  const testDatasetIdentifier = 'sample-opportunities';
-
-  const criteriaName = opportunity['test:testOpportunityCriteria'].replace('https://openactive.io/test-interface#', '');
-  const bookingFlow = opportunity['test:testOpenBookingFlow'].replace('https://openactive.io/test-interface#', '');
-
-  const bookableOpportunity = getRandomBookableOpportunity({
-    sellerId, bookingFlow, opportunityType, criteriaName, testDatasetIdentifier,
-  });
-
-  if (bookableOpportunity.opportunity) {
-    const opportunityWithParent = getOpportunityMergedWithParentById(
-      bookableOpportunity.opportunity['@id'],
-    );
-    const json = renderSampleOpportunities(opportunityWithParent, criteriaName, sellerId);
-    res.json(json);
-  } else {
-    res.json({
-      error: bookableOpportunity,
-    });
-  }
-});
-
-/**
- * @typedef {(
- *   rpdePage: any,
- *   feedIdentifier: string,
- *   validateItemsFn: (items: any[]) => Promise<void>,
- * ) => Promise<void>} RpdePageProcessor
- */
-
-/** @type {RpdePageProcessor} */
-async function ingestParentOpportunityPage(rpdePage, feedIdentifier, validateItemsFn) {
-  const feedPrefix = `${feedIdentifier}---`;
-  const { items } = rpdePage;
-
-  for (const item of items) {
-    const feedItemIdentifier = feedPrefix + item.id;
-
-    // State = updated
-    if (item.state !== 'deleted') {
-      // Some feeds have FacilityUse as the top-level items with embedded
-      // IndividualFacilityUse data. The Slot feed facilityUse associations link to
-      // these embedded IndividualFacilityUses. However the rest of the code assumes
-      // the linked item is the top-level item from the parent feed, so we need to
-      // invert the FacilityUse/IndividualFacilityUse relationship.
-      if (!isNil(item.data?.individualFacilityUse) && !isEmpty(item.data.individualFacilityUse)) {
-        // Item is a FacilityUse with embedded IndividualFacilityUse
-        const invertedItems = invertFacilityUseItem(item);
-        for (const invertedItem of invertedItems) {
-          const jsonLdId = invertedItem.data['@id'] || invertedItem.data.id;
-          state.parentOpportunityRpdeMap.set(feedItemIdentifier, jsonLdId);
-          state.parentOpportunityMap.set(jsonLdId, item.data);
-        }
-        // Item has been split into multiple parent items and stored, so no further processing required,
-        // and we can move on to the next item in the for loop
-        continue;
-      }
-      // Item here can be one of three things:
-      // - a FacilityUse without IndividualFacilityUse,
-      // - a SessionSeries without subEvents
-      // - a SessionSeries with subEvents
-      // All three of these are parent opportunities, and so can initially be processed in the same way ie store some data in the parent maps
-      // However the third (with subEvents) requires additional processing, which is explained below
-
-      // Store the parent opportunity data in the maps
-      const jsonLdId = item.data['@id'] || item.data.id;
-
-      state.parentOpportunityRpdeMap.set(feedItemIdentifier, jsonLdId);
-      state.parentOpportunityMap.set(jsonLdId, item.data);
-
-      // If there are subEvents then we have a basic "small provider" SessionSeries feed. This is not
-      // recommended, but we support it anyway here. We do this by converting each of the embedded
-      // subEvents to its own opportunityItem, taking information from the subEvent itself as well as
-      // from the item in which it is embedded. This mimics the way that the event would be seen in a
-      // ScheduledSession feed.
-      if (item.data.subEvent) {
-        for (const subEvent of item.data.subEvent) {
-          // Having an ID is crucial for dealing with subEvents, as it is needed to assess whether or not to
-          // keep or delete the associated opportunityItem when this item is met again in the RPDE feed. If a
-          // subEvent does not have an ID, then we don't make and store an opportunityItem at all, just skip
-          // it and move on. This issue will still be discovered later in the RPDE feed check, and alert the
-          // user without a harsh process exit.
-          if ((subEvent['@id'] || subEvent.id) && (subEvent['@type'] || subEvent.type)) {
-            const opportunityItem = createItemFromSubEvent(subEvent, item);
-            storeOpportunityItem(opportunityItem);
-          }
-        }
-
-        // As the subEvents don't have their own individual "state" fields showing whether or not they are
-        // "updated" or "deleted", we have to infer this from whether or not they were present when this
-        // item was last encountered. In order to do so, we keep a list of the subEvent IDs mapped to the
-        // jsonLdId of the containing item in "parentOpportunitySubEventMap". If an old subEvent is not
-        // present in the list of new subEvents, then it has been deleted and so we remove the associated
-        // opportunityItem data. If a new subEvent is not present in the list of old subEvents, then we
-        // record its ID in the list for the next time this check is done.
-        updateParentOpportunitySubEventMap(item, jsonLdId);
-      }
-    } else {
-      // State = updated
-      const jsonLdId = state.parentOpportunityRpdeMap.get(feedItemIdentifier);
-
-      // If we had subEvents for this item, then we must be sure to delete the associated opportunityItems
-      // that were made for them:
-      if (state.parentOpportunitySubEventMap.get(jsonLdId)) {
-        for (const subEventId of state.parentOpportunitySubEventMap.get(jsonLdId)) {
-          deleteOpportunityItem(subEventId);
-        }
-      }
-
-      state.parentOpportunityRpdeMap.delete(feedItemIdentifier);
-      state.parentOpportunityMap.delete(jsonLdId);
-      state.parentOpportunitySubEventMap.delete(jsonLdId);
-    }
-  }
-
-  // Validate the original feed
-  await validateItemsFn(rpdePage.items);
-
-  // As these parent opportunities have been updated, update all child items for these parent IDs
-  await touchOpportunityItems(items
-    .filter((item) => item.state !== 'deleted')
-    .map((item) => item.data['@id'] || item.data.id));
-}
-
-/**
- *
- * @param {{data: {subEvent: {'@id'?: string, id?:string}[]}}} item
- * @param {string} jsonLdId
- */
-function updateParentOpportunitySubEventMap(item, jsonLdId) {
-  const oldSubEventIds = state.parentOpportunitySubEventMap.get(jsonLdId);
-  const newSubEventIds = item.data.subEvent.map((subEvent) => subEvent['@id'] || subEvent.id).filter((x) => x);
-
-  if (!oldSubEventIds) {
-    if (newSubEventIds.length > 0) {
-      state.parentOpportunitySubEventMap.set(jsonLdId, newSubEventIds);
-    }
-  } else {
-    for (const subEventId of oldSubEventIds) {
-      if (!newSubEventIds.includes(subEventId)) {
-        deleteOpportunityItem(subEventId);
-        state.parentOpportunitySubEventMap.get(jsonLdId).filter((x) => x !== subEventId);
-      }
-    }
-    for (const subEventId of newSubEventIds) {
-      if (!oldSubEventIds.includes(subEventId)) {
-        state.parentOpportunitySubEventMap.get(jsonLdId).push(subEventId);
-      }
-    }
-  }
-}
-
-/** @type {RpdePageProcessor} */
-async function ingestOpportunityPage(rpdePage, feedIdentifier, validateItemsFn) {
-  const feedPrefix = `${feedIdentifier}---`;
-  for (const item of rpdePage.items) {
-    const feedItemIdentifier = feedPrefix + item.id;
-    if (item.state === 'deleted') {
-      const jsonLdId = state.opportunityRpdeMap.get(feedItemIdentifier);
-      state.opportunityMap.delete(jsonLdId);
-      state.opportunityRpdeMap.delete(feedItemIdentifier);
-
-      deleteOpportunityItem(jsonLdId);
-    } else {
-      const jsonLdId = item.data['@id'] || item.data.id;
-      state.opportunityRpdeMap.set(feedItemIdentifier, jsonLdId);
-      state.opportunityMap.set(jsonLdId, item.data);
-
-      await storeOpportunityItem(item);
-    }
-  }
-  await validateItemsFn(rpdePage.items);
-}
-
-async function touchOpportunityItems(parentIds) {
-  const opportunitiesToUpdate = new Set();
-
-  parentIds.forEach((parentId) => {
-    if (state.parentIdIndex.has(parentId)) {
-      state.parentIdIndex.get(parentId).forEach((jsonLdId) => {
-        opportunitiesToUpdate.add(jsonLdId);
-      });
-    }
-  });
-
-  await Promise.all([...opportunitiesToUpdate].map(async (jsonLdId) => {
-    if (state.rowStoreMap.has(jsonLdId)) {
-      const row = state.rowStoreMap.get(jsonLdId);
-      row.feedModified = Date.now() + 1000; // 1 second in the future
-      row.waitingForParentToBeIngested = false;
-      await processRow(row);
-    }
-  }));
-}
-
-function deleteOpportunityItem(jsonLdId) {
-  const row = state.rowStoreMap.get(jsonLdId);
-  if (row) {
-    const idx = state.parentIdIndex.get(row.jsonLdParentId);
-    if (idx) {
-      idx.delete(jsonLdId);
-    }
-    state.rowStoreMap.delete(jsonLdId);
-  }
-}
-
-async function storeOpportunityItem(item) {
-  if (item.state === 'deleted') throw new Error('Not expected to be called for deleted items');
-
-  const row = {
-    id: item.id,
-    modified: item.modified,
-    deleted: false,
-    feedModified: Date.now() + 1000, // 1 second in the future,
-    jsonLdId: item.data['@id'] || item.data.id || null,
-    jsonLd: item.data,
-    jsonLdType: item.data['@type'] || item.data.type,
-    jsonLdParentId: !jsonLdHasReferencedParent(item.data) ? null : item.data.superEvent || item.data.facilityUse,
-    waitingForParentToBeIngested: jsonLdHasReferencedParent(item.data) && !(state.parentOpportunityMap.has(item.data.superEvent) || state.parentOpportunityMap.has(item.data.facilityUse)),
-  };
-
-  if (row.jsonLdId != null) {
-    if (row.jsonLdParentId != null) {
-      if (!state.parentIdIndex.has(row.jsonLdParentId)) state.parentIdIndex.set(row.jsonLdParentId, new Set());
-      state.parentIdIndex.get(row.jsonLdParentId).add(row.jsonLdId);
-    }
-
-    state.rowStoreMap.set(row.jsonLdId, row);
-
-    if (!row.waitingForParentToBeIngested) {
-      await processRow(row);
-    }
-  } else {
-    throw new FatalError(`RPDE item '${item.id}' of kind '${item.kind}' does not have an @id. All items in the feeds must have an @id within the "data" property.`);
-  }
-}
-
-async function processRow(row) {
-  let newItem;
-  // No need for processing for items without parents
-  if (row.jsonLdParentId === null) {
-    newItem = {
-      state: row.deleted ? 'deleted' : 'updated',
-      id: row.jsonLdId,
-      modified: row.feedModified,
-      data: row.jsonLd,
-    };
-  } else {
-    const parentOpportunity = state.parentOpportunityMap.get(row.jsonLdParentId);
-    const mergedContexts = getMergedJsonLdContext(row.jsonLd, parentOpportunity);
-
-    const parentOpportunityWithoutContext = {
-      ...parentOpportunity,
-    };
-    delete parentOpportunityWithoutContext['@context'];
-
-    const rowJsonLdWithoutContext = {
-      ...row.jsonLd,
-    };
-    delete rowJsonLdWithoutContext['@context'];
-
-    newItem = {
-      state: row.deleted ? 'deleted' : 'updated',
-      id: row.jsonLdId,
-      modified: row.feedModified,
-      data: {
-        '@context': mergedContexts,
-        ...rowJsonLdWithoutContext,
-      },
-    };
-
-    if (row.jsonLdType === 'Slot') {
-      newItem = {
-        ...newItem,
-        data: {
-          ...newItem.data,
-          facilityUse: parentOpportunityWithoutContext,
-        },
-      };
-    } else {
-      newItem = {
-        ...newItem,
-        data: {
-          ...newItem.data,
-          superEvent: parentOpportunityWithoutContext,
-        },
-      };
-    }
-  }
-
-  await processOpportunityItem(newItem);
-}
-
-async function processOpportunityItem(item) {
-  if (item.data) {
-    const id = item.data['@id'] || item.data.id;
-
-    // Fill buckets
-    const matchingCriteria = [];
-    let unmetCriteriaDetails = [];
-
-    if (!DO_NOT_FILL_BUCKETS) {
-      const opportunityType = detectOpportunityType(item.data);
-      const bookingFlows = detectOpportunityBookingFlows(item.data);
-      const sellerId = detectSellerId(item.data);
-
-      for (const { criteriaName, criteriaResult } of criteria.map((c) => ({
-        criteriaName: c.name,
-        criteriaResult: testMatch(c, item.data, {
-          harvestStartTime: HARVEST_START_TIME,
-        }),
-      }))) {
-        for (const bookingFlow of bookingFlows) {
-          const typeBucket = OpportunityIdCache.getTypeBucket(state.opportunityIdCache, {
-            criteriaName, opportunityType, bookingFlow,
-          });
-          if (!typeBucket.contents.has(sellerId)) typeBucket.contents.set(sellerId, new Set());
-          const sellerCompartment = typeBucket.contents.get(sellerId);
-          if (criteriaResult.matchesCriteria) {
-            sellerCompartment.add(id);
-            matchingCriteria.push(criteriaName);
-            // Hide criteriaErrors if at least one matching item is found
-            typeBucket.criteriaErrors = undefined;
-          } else {
-            sellerCompartment.delete(id);
-            unmetCriteriaDetails = unmetCriteriaDetails.concat(criteriaResult.unmetCriteriaDetails);
-            // Ignore errors if criteriaErrors is already hidden
-            if (typeBucket.criteriaErrors) {
-              for (const error of criteriaResult.unmetCriteriaDetails) {
-                if (!typeBucket.criteriaErrors.has(error)) typeBucket.criteriaErrors.set(error, 0);
-                typeBucket.criteriaErrors.set(error, typeBucket.criteriaErrors.get(error) + 1);
-              }
-            }
-          }
-        }
-      }
-    }
-
-    const { didRespond } = state.onePhaseListeners.opportunity.doRespondToAndDeleteListenerIfExistsAndMatchesCriteria(id, item);
-
-    if (VERBOSE) {
-      const bookableIssueList = unmetCriteriaDetails.length > 0
-        ? `\n   [Unmet Criteria: ${Array.from(new Set(unmetCriteriaDetails)).join(', ')}]` : '';
-      if (didRespond) {
-        log(`seen ${matchingCriteria.join(', ')} and dispatched ${id}${bookableIssueList}`);
-      } else {
-        log(`saw ${matchingCriteria.join(', ')} ${id}${bookableIssueList}`);
-      }
-    }
-
-    doNotifyOpportunityListener(id, item);
-  }
-}
-
-/**
- * @param {OrderFeedType} orderFeedType
- * @param {string} bookingPartnerIdentifier
- * @returns {RpdePageProcessor}
- */
-function monitorOrdersPage(orderFeedType, bookingPartnerIdentifier) {
-  /* Note that the Orders RpdePageProcessor does NOT use validateItemsFn i.e. Orders feed items are not validated.
-  The reasoning being that the feed _should_ be empty in controlled mode as previously created Orders will have been
-  deleted via the Test Interface.
-  TODO: Validate items in Orders feed as there will be some in there in the following use cases:
-  - Random mode
-  - Controlled mode but the Booking Partner is one that is also used outside of Test Suite (though this use case is
-    not recommended). */
-  return async (rpdePage) => {
-    for (const item of rpdePage.items) {
-      if (item.id) {
-        OrderUuidTracking.doTrackOrderUuidAndUpdateListeners(
-          state.orderUuidTracking,
-          orderFeedType,
-          bookingPartnerIdentifier,
-          item.id,
-        );
-        doNotifyOrderListener(orderFeedType, bookingPartnerIdentifier, item.id, item);
-      }
-    }
-  };
-}
-
-async function startPolling() {
-  await Promise.all([
-    mkdirp(VALIDATOR_TMP_DIR),
-    setUpValidatorInputs(),
-    mkdirp(OUTPUT_PATH),
-  ]);
-
-  // Limit validator to 5 minutes if WAIT_FOR_HARVEST is set
-  const validatorTimeoutMs = WAIT_FOR_HARVEST ? 1000 * 60 * 5 : null;
-  const validatorWorkerPool = new ValidatorWorkerPool(validatorTimeoutMs);
-  validatorWorkerPool.run();
-  // It needs to be stored in global state just so that it can be easily accessed in the GET /validation-errors route
-  setGlobalValidatorWorkerPool(validatorWorkerPool);
-
-  const dataset = await extractJSONLDfromDatasetSiteUrl(DATASET_SITE_URL);
-
-  log(`Dataset Site JSON-LD: ${JSON.stringify(dataset, null, 2)}`);
-
-  if (!dataset) {
-    logError(`
-Error: Unable to read valid JSON-LD from Dataset Site. Please try loading the
-Dataset Site URL in validator.openactive.io to confirm that the content of
-<script type="application/ld+json"> ... </script> within the HTML is valid.
-`);
-
-    throw new Error('Unable to read valid JSON-LD from Dataset Site.');
-  }
-
-  // Validate dataset site JSON-LD
-  const datasetSiteErrors = (await validate(dataset, {
-    loadRemoteJson: true,
-    remoteJsonCachePath: VALIDATOR_TMP_DIR,
-    remoteJsonCacheTimeToLive: 3600,
-    validationMode: 'DatasetSite',
-  }))
-    .filter((result) => result.severity === 'failure')
-    .map((error) => `${error.path}: ${error.message.split('\n')[0]}`);
-
-  if (datasetSiteErrors.length > 0) {
-    logError(`
-Error: Dataset Site JSON-LD contained validation errors. Please try loading the
-Dataset Site URL in validator.openactive.io to confirm that the content of
-<script type="application/ld+json"> ... </script> within the HTML is valid.
-
-Validation errors found in Dataset Site JSON-LD:
-- ${datasetSiteErrors.join('\n- ')}
-
-`);
-
-    throw new Error('Unable to read valid JSON-LD from Dataset Site.');
-  }
-
-  // Set global based on data result
-  state.datasetSiteJson = dataset;
-
-  if (!VALIDATE_ONLY) {
-    if (dataset.accessService?.authenticationAuthority) {
-      try {
-        await state.globalAuthKeyManager.initialise(dataset.accessService.authenticationAuthority, HEADLESS_AUTH);
-      } catch (error) {
-        if (error instanceof FatalError) {
-          // If a fatal error, just rethrow
-          throw error;
-        }
-        logError(`
-  OpenID Connect Authentication Error: ${error.stack}
-
-
-
-
-  ***************************************************************************
-  |                   OpenID Connect Authentication Error!                  |
-  |                                                                         |
-  | NOTE: Due to OpenID Connect Authentication failure, tests unrelated to  |
-  | authentication will not run and open data harvesting will be skipped.   |
-  | Please use the 'authentication' tests to debug authentication,          |
-  | in order to allow other tests to run.                                   |
-  |                                                                         |
-  ***************************************************************************
-
-
-
-  `);
-        // Skip harvesting
-        unlockHealthCheck();
-        return;
-      }
-    } else {
-      log('\nWarning: Open ID Connect Identity Server (accessService.authenticationAuthority) not found in dataset site');
-    }
-
-    if (LOG_AUTH_CONFIG) log(`\nAugmented config supplied to Integration Tests: ${JSON.stringify(getConfig(), null, 2)}\n`);
-  }
-
-  const harvesters = [];
-
-  const isParentFeed = {
-    'https://openactive.io/SessionSeries': true,
-    'https://openactive.io/FacilityUse': true,
-    'https://openactive.io/IndividualFacilityUse': true,
-    'https://openactive.io/ScheduledSession': false,
-    'https://openactive.io/Slot': false,
-    'https://schema.org/Event': false,
-    'https://schema.org/OnDemandEvent': false,
-  };
-
-  const hasTotalItems = dataset.distribution.filter((x) => x.totalItems).length > 0;
-  state.multibar = new cliProgress.MultiBar({
-    clearOnComplete: false,
-    hideCursor: false,
-    noTTYOutput: true,
-    emptyOnZero: true,
-    etaBuffer: 500,
-    format: hasTotalItems
-      ? '{feedIdentifier} [{bar}] {percentage}% | ETA: {eta_formatted} | {value}/{total} | Response time: {responseTime}ms | Elapsed: {duration_formatted} | Validated: {validatedItems} of {totalItemsQueuedForValidation} ({validatedPercentage}%) | Status: {status}'
-      : '{feedIdentifier} | {items} items harvested from {pages} pages | Response time: {responseTime}ms | Elapsed: {duration_formatted} | Validated: {value} of {total} ({percentage}%) ETA: {eta_formatted} | Status: {status}',
-  }, cliProgress.Presets.shades_grey);
-
-  dataset.distribution.forEach((dataDownload) => {
-    const feedContextIdentifier = dataDownload.identifier || dataDownload.name || dataDownload.additionalType;
-    if (isParentFeed[dataDownload.additionalType] === true) {
-      log(`Found parent opportunity feed: ${dataDownload.contentUrl}`);
-      addFeed(feedContextIdentifier);
-      harvesters.push(
-        harvestRPDE({
-          validatorWorkerPool,
-          baseUrl: dataDownload.contentUrl,
-          feedContextIdentifier,
-          headers: withOpportunityRpdeHeaders(async () => OPPORTUNITY_FEED_REQUEST_HEADERS),
-          processPage: ingestParentOpportunityPage,
-          isOrdersFeed: false,
-          bar: state.multibar,
-        }),
-      );
-    } else if (isParentFeed[dataDownload.additionalType] === false) {
-      log(`Found opportunity feed: ${dataDownload.contentUrl}`);
-      addFeed(feedContextIdentifier);
-      harvesters.push(
-        harvestRPDE({
-          validatorWorkerPool,
-          baseUrl: dataDownload.contentUrl,
-          feedContextIdentifier,
-          headers: withOpportunityRpdeHeaders(async () => OPPORTUNITY_FEED_REQUEST_HEADERS),
-          processPage: ingestOpportunityPage,
-          isOrdersFeed: false,
-          bar: state.multibar,
-        }),
-      );
-    } else {
-      logError(`\nERROR: Found unsupported feed in dataset site "${dataDownload.contentUrl}" with additionalType "${dataDownload.additionalType}"`);
-      logError(`Only the following additionalType values are supported: \n${Object.keys(isParentFeed).map((x) => `- "${x}"`).join('\n')}'`);
-    }
-  });
-
-  // Only poll orders feed if included in the dataset site
-  if (!VALIDATE_ONLY && !DO_NOT_HARVEST_ORDERS_FEED && dataset.accessService && dataset.accessService.endpointUrl) {
-    for (const { feedUrl, type, feedContextIdentifier, bookingPartnerIdentifier: feedBookingPartnerIdentifier } of BOOKING_PARTNER_IDENTIFIERS.flatMap((bookingPartnerIdentifier) => [
-      {
-        feedUrl: `${dataset.accessService.endpointUrl}/orders-rpde`,
-        type: /** @type {OrderFeedType} */('orders'),
-        feedContextIdentifier: orderFeedContextIdentifier(ORDERS_FEED_IDENTIFIER, bookingPartnerIdentifier),
-        bookingPartnerIdentifier,
-      },
-      {
-        feedUrl: `${dataset.accessService.endpointUrl}/order-proposals-rpde`,
-        type: /** @type {OrderFeedType} */('order-proposals'),
-        feedContextIdentifier: orderFeedContextIdentifier(ORDER_PROPOSALS_FEED_IDENTIFIER, bookingPartnerIdentifier),
-        bookingPartnerIdentifier,
-      },
-    ])) {
-      log(`Found ${type} feed: ${feedUrl}`);
-      addFeed(feedContextIdentifier);
-      harvesters.push(
-        harvestRPDE({
-          validatorWorkerPool,
-          baseUrl: feedUrl,
-          feedContextIdentifier,
-          headers: withOrdersRpdeHeaders(getOrdersFeedHeader(feedBookingPartnerIdentifier)),
-          processPage: monitorOrdersPage(type, feedBookingPartnerIdentifier),
-          isOrdersFeed: true,
-          bar: state.multibar,
-          processEndOfFeed: () => {
-            OrderUuidTracking.doTrackEndOfFeed(state.orderUuidTracking, type, feedBookingPartnerIdentifier);
-          },
-        }),
-      );
-    }
-  }
-
-  // Finished processing dataset site
-  if (WAIT_FOR_HARVEST) log('\nBlocking integration tests to wait for harvest completion...');
-  await setFeedIsUpToDate(validatorWorkerPool, 'DatasetSite');
-
-  // Wait until all harvesters error catastrophically before existing
-  await Promise.all(harvesters);
-}
-
-// Ensure that dataset site request also delays "readiness"
-addFeed('DatasetSite');
-=======
 app.get('/sample-opportunities', getSampleOpportunitiesRoute);
 
 /* Ensure that processing the Dataset Site, and initiating polling on all the
@@ -739,7 +96,6 @@
 Broker Microservice does not briefly report itself as "ready" before feed
 harvesting even starts */
 state.incompleteFeeds.markFeedHarvestStarted('DatasetSite');
->>>>>>> fb188b7a
 
 const server = http.createServer(app);
 server.on('error', onHttpServerError);
