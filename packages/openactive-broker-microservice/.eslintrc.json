{
  "extends": ["airbnb-base"],
  "plugins": ["jsdoc"],
  "env": {
    "node": true,
    "jasmine": true
  },
  "globals": {
    "expectAsync": true
  },
  "rules": {
    "object-curly-newline": ["error", {
        "ObjectExpression": { "multiline": true, "minProperties": 1 },
        "ObjectPattern": { "multiline": true },
        "ImportDeclaration": "never",
        "ExportDeclaration": { "multiline": true, "minProperties": 3 }
    }],
    "max-len": "off",
    "no-await-in-loop": 0,
    "no-restricted-syntax": 0,
    "func-names": "off",
    "prefer-arrow-callback": "off",
    "class-methods-use-this": [
      "error",
      {
        "exceptMethods": [
        ]
      }
    ],
    "import/no-extraneous-dependencies": [
      "error",
      {
        "devDependencies": [
          "**/*-test.js"
        ]
      }
    ],
    "no-use-before-define": ["error", { "functions": false, "classes": false }],
    "no-underscore-dangle": "off",
<<<<<<< HEAD
    "no-continue": 0
=======
    // Ensure that all function args are typed
    "jsdoc/require-param": "error",
    "jsdoc/require-param-type": "error"
>>>>>>> fb188b7a
  },
  "parserOptions": {
    "ecmaVersion": 2020
  }
}<|MERGE_RESOLUTION|>--- conflicted
+++ resolved
@@ -37,13 +37,10 @@
     ],
     "no-use-before-define": ["error", { "functions": false, "classes": false }],
     "no-underscore-dangle": "off",
-<<<<<<< HEAD
-    "no-continue": 0
-=======
+    "no-continue": 0,
     // Ensure that all function args are typed
     "jsdoc/require-param": "error",
     "jsdoc/require-param-type": "error"
->>>>>>> fb188b7a
   },
   "parserOptions": {
     "ecmaVersion": 2020
