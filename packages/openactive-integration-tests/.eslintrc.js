--- conflicted
+++ resolved
@@ -49,15 +49,9 @@
         ],
       },
     ],
-<<<<<<< HEAD
-    "no-underscore-dangle": "off"
-  },
-  "parserOptions": {
-    "ecmaVersion": 2020
-  }
-}
-=======
     'no-underscore-dangle': 'off',
   },
-};
->>>>>>> 20004d4a
+  parserOptions: {
+    ecmaVersion: 2020,
+  },
+};