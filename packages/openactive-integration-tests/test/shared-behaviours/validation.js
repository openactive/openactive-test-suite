--- conflicted
+++ resolved
@@ -38,7 +38,7 @@
  * @param {object} options
  * @param {ValidationMode} options.validationMode
  *   What type of response is being validated. Some modes have special handling behaviours.
- * @param {boolean} options.doValidateInErrorMode
+ * @param {boolean} options.doValidateInOrderItemErrorMode
  * @param {string} [opportunityCriteria] If included, this will check that the opportunity
  *   matches the criteria.
  */
@@ -101,19 +101,12 @@
     const statusCode = response.response && response.response.statusCode;
     const statusMessage = response.response && response.response.statusMessage;
 
-<<<<<<< HEAD
     // Note C1Response and C2Response are permitted to return 409 errors of type `OrderQuote`, instead of `OpenBookingError`
     if (statusCode < 200 || statusCode >= 300) {
-      if(!_.isNil(options.doValidateInErrorMode) && 
+      if(!_.isNil(options.doValidateInOrderItemErrorMode) && 
           (options.validationMode === 'C1Response' || options.validationMode === 'C2Response'
             || options.validationMode === 'BResponse' || options.validationMode === 'PResponse'
           )) {
-=======
-    // Note C1Response, C2Response, BResponse and PResponse are permitted to return 409 errors of type `OrderQuote`, `OrderProposal`, or `Order` instead of `OpenBookingError`
-    if (statusCode < 200 || statusCode >= 300) {
-      // TODO: Test suite should assert whether the response is expected to be an OrderItemError, instead of basing validation on the response status code
-      if (statusCode === 409 && (options.validationMode === 'C1Response' || options.validationMode === 'C2Response' || options.validationMode === 'BResponse' || options.validationMode === 'PResponse')) {
->>>>>>> 16139a16
         optionsWithRemoteJson.validationMode = `${options.validationMode}OrderItemError`;
       } else {
         optionsWithRemoteJson.validationMode = 'OpenBookingError';
