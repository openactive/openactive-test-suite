--- conflicted
+++ resolved
@@ -8,17 +8,13 @@
  */
 
 class C2 {
-<<<<<<< HEAD
   /**
    * @param {object} args
    * @param {RequestStateType} args.state
    * @param {FlowHelperType} args.flow
    * @param {BaseLoggerType} args.logger
    */
-  constructor ({state, flow, logger}) {
-=======
   constructor({ state, flow, logger }) {
->>>>>>> f93159b0
     this.state = state;
     this.flow = flow;
     this.logger = logger;
