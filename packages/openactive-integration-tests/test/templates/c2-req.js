--- conflicted
+++ resolved
@@ -1,51 +1,3 @@
-<<<<<<< HEAD
-module.exports = data => ({
-  '@context': 'https://openactive.io/',
-  '@type': 'OrderQuote',
-  brokerRole: 'https://openactive.io/AgentBroker',
-  broker: {
-    '@type': 'Organization',
-    name: 'MyFitnessApp',
-    url: 'https://myfitnessapp.example.com',
-    description: 'A fitness app for all the community',
-    logo: {
-      '@type': 'ImageObject',
-      url: 'http://data.myfitnessapp.org.uk/images/logo.png',
-    },
-    address: {
-      '@type': 'PostalAddress',
-      streetAddress: 'Alan Peacock Way',
-      addressLocality: 'Village East',
-      addressRegion: 'Middlesbrough',
-      postalCode: 'TS4 3AE',
-      addressCountry: 'GB',
-    },
-  },
-  seller: {
-    '@type': 'Organization',
-    '@id': `${data.sellerId}`,
-  },
-  customer: {
-    '@type': 'Person',
-    email: 'geoffcapes@example.com',
-    telephone: '020 811 8055',
-    givenName: 'Geoff',
-    familyName: 'Capes',
-  },
-  orderedItem: data.orderItems.map(orderItem => ({
-    '@type': 'OrderItem',
-    position: orderItem.position,
-    acceptedOffer: {
-      '@type': 'Offer',
-      '@id': `${orderItem.acceptedOffer['@id']}`,
-    },
-    orderedItem: {
-      '@type': `${orderItem.orderedItem['@type']}`,
-      '@id': `${orderItem.orderedItem['@id']}`,
-    },
-  })),
-});
-=======
 const { dissocPath } = require('ramda');
 
 /**
@@ -137,5 +89,4 @@
 
 module.exports = {
   c2ReqTemplates,
-};
->>>>>>> 061bc6e5
+};