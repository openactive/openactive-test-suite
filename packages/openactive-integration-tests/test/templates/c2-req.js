--- conflicted
+++ resolved
@@ -1,10 +1,5 @@
-<<<<<<< HEAD
-const { dissocPath } = require('ramda');
+const { dissocPath, dissoc, pipe, omit } = require('ramda');
 const { createPaymentPart, additionalDetailsRequiredNotSupplied, additionalDetailsRequiredAndSupplied, additionalDetailsRequiredInvalidBooleanSupplied, additionalDetailsRequiredInvalidDropdownSupplied } = require('./common');
-=======
-const { dissocPath, dissoc, pipe, omit } = require('ramda');
-const { createPaymentPart } = require('./common');
->>>>>>> 869c42ba
 
 /**
  * @typedef {{
@@ -61,6 +56,13 @@
  *     orderedItem: {
  *       '@type': string,
  *       '@id': string,
+ *     },
+ *     attendee?: {
+ *       '@type': 'Person'
+ *       telephone: string,
+ *       givenName: string,
+ *       familyName: string,
+ *       email: string,
  *     },
  *   }[],
  *   payment: {
@@ -147,7 +149,6 @@
   return dissocPath(['broker', 'name'], req);
 }
 
-<<<<<<< HEAD
 /**
  * C2 request with attendee details
  *
@@ -155,16 +156,15 @@
  */
 function createAttendeeDetailsC2Req(data) {
   const req = createStandardC2Req(data);
-  req.orderedItem.forEach((o) => {
-    // eslint-disable-next-line no-param-reassign
-    o.attendee = {
+  for (const orderItem of req.orderedItem) {
+    orderItem.attendee = {
       '@type': 'Person',
       telephone: '07712345678',
       givenName: 'Fred',
       familyName: 'Bloggs',
       email: 'fred.bloggs@mailinator.com',
     };
-  });
+  }
   return req;
 }
 
@@ -179,7 +179,7 @@
 }
 
 /**
- * C1 request with additional details required and supplied
+ * C2 request with additional details required and supplied
  *
  * @param {C2ReqTemplateData} data
  */
@@ -207,7 +207,10 @@
   const req = createAdditionalDetailsRequiredNotSuppliedC2Req(data);
   return additionalDetailsRequiredInvalidDropdownSupplied(req);
 }
-=======
+
+/**
+ * @param {C2ReqTemplateData} data
+ */
 function createBusinessCustomerC2Req(data) {
   const req = createStandardC2Req(data);
   req.customer = {
@@ -231,6 +234,7 @@
   };
   return req;
 }
+
 /**
  * C2 request with missing broker
  *
@@ -246,24 +250,20 @@
 
 /** C2 request with missing customer */
 const createNoCustomerC2Req = pipe(createStandardC2Req, dissoc('customer'));
->>>>>>> 869c42ba
 
 const c2ReqTemplates = {
   standard: createStandardC2Req,
   noCustomerEmail: createNoCustomerEmailC2Req,
   noBrokerName: createNoBrokerNameC2Req,
-<<<<<<< HEAD
   attendeeDetails: createAttendeeDetailsC2Req,
   additionalDetailsRequiredNotSupplied: createAdditionalDetailsRequiredNotSuppliedC2Req,
   additionalDetailsRequiredAndSupplied: createAdditionalDetailsRequiredAndSuppliedC2Req,
   additionalDetailsRequiredInvalidBooleanSupplied: createAdditionalDetailsRequiredInvalidBooleanSuppliedC2Req,
   additionalDetailsRequiredInvalidDropdownSupplied: createAdditionalDetailsRequiredInvalidDropdownSuppliedC2Req,
-=======
   businessCustomer: createBusinessCustomerC2Req,
   noBroker: createNoBrokerC2Req,
   noCustomerAndNoBroker: createNoCustomerAndNoBrokerC2Req,
   noCustomer: createNoCustomerC2Req,
->>>>>>> 869c42ba
 };
 
 /**
