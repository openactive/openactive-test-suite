const { dissocPath, dissoc, pipe, omit } = require('ramda');
const { createPaymentPart, additionalDetailsRequiredNotSupplied, additionalDetailsRequiredAndSupplied, additionalDetailsRequiredInvalidBooleanSupplied, additionalDetailsRequiredInvalidDropdownSupplied } = require('./common');

/**
 * @typedef {{
 *   sellerId: string,
 *   orderItems: {
 *     position: number,
 *     acceptedOffer: {
 *       '@id': string,
 *     },
 *     orderedItem: {
 *       '@type': string,
 *       '@id': string,
 *     },
 *   }[],
 *   brokerRole: string | null,
 * }} C2ReqTemplateData
 */

/**
 * @typedef {{
 *   '@context': string,
 *   '@type': string,
 *   brokerRole: string,
 *   broker: {
 *     '@type': string,
 *     name: string,
 *     url: string,
 *     description: string,
 *     logo: {
 *       '@type': string,
 *       url: string,
 *     },
 *     address: {
 *       '@type': string,
 *       streetAddress: string,
 *       addressLocality: string,
 *       addressRegion: string,
 *       postalCode: string,
 *       addressCountry: string,
 *     },
 *   },
 *   seller: {
 *     '@type': string,
 *     '@id': string,
 *   },
 *   customer: any, // ToDo: add this?
 *   orderedItem: {
 *     '@type': string,
 *     position: number,
 *     acceptedOffer: {
 *       '@type': string,
 *       '@id': string,
 *     },
 *     orderedItem: {
 *       '@type': string,
 *       '@id': string,
 *     },
 *     attendee?: {
 *       '@type': 'Person'
 *       telephone: string,
 *       givenName: string,
 *       familyName: string,
 *       email: string,
 *     },
 *   }[],
 *   payment: {
 *     '@type': string,
 *   },
 * }} C2Req
 */

/**
 * @param {C2ReqTemplateData} data
 * @returns {C2Req}
 */
function createStandardC2Req(data) {
  return {
    '@context': 'https://openactive.io/',
    '@type': 'OrderQuote',
    brokerRole: data.brokerRole || 'https://openactive.io/AgentBroker',
    broker: {
      '@type': 'Organization',
      name: 'MyFitnessApp',
      url: 'https://myfitnessapp.example.com',
      description: 'A fitness app for all the community',
      logo: {
        '@type': 'ImageObject',
        url: 'http://data.myfitnessapp.org.uk/images/logo.png',
      },
      address: {
        '@type': 'PostalAddress',
        streetAddress: 'Alan Peacock Way',
        addressLocality: 'Village East',
        addressRegion: 'Middlesbrough',
        postalCode: 'TS4 3AE',
        addressCountry: 'GB',
      },
    },
    seller: {
      '@type': 'Organization',
      '@id': data.sellerId,
    },
    customer: {
      '@type': 'Person',
      email: 'geoffcapesStageC2@example.com',
      telephone: '020 811 8002',
      givenName: 'GeoffC2',
      familyName: 'CapesC2',
      identifier: 'CustomerIdentifierC2',
    },
    orderedItem: data.orderItems.map(orderItem => ({
      '@type': 'OrderItem',
      position: orderItem.position,
      acceptedOffer: {
        '@type': 'Offer',
        '@id': `${orderItem.acceptedOffer['@id']}`,
      },
      orderedItem: {
        '@type': `${orderItem.orderedItem['@type']}`,
        '@id': `${orderItem.orderedItem['@id']}`,
      },
      attendee: undefined,
      orderItemIntakeForm: undefined,
      orderItemIntakeFormResponse: undefined,
    })),
    payment: createPaymentPart(false),
  };
}

/**
 * C2 request with missing customer.email
 *
 * @param {C2ReqTemplateData} data
 */
function createNoCustomerEmailC2Req(data) {
  const req = createStandardC2Req(data);
  return dissocPath(['customer', 'email'], req);
}

/**
 * C2 request with missing customer.email
 *
 * @param {C2ReqTemplateData} data
 */
function createNoBrokerNameC2Req(data) {
  const req = createStandardC2Req(data);
  return dissocPath(['broker', 'name'], req);
}

/**
<<<<<<< HEAD
 * C2 request with missing OrderItem.OrderedItem
 *
 * @param {C2ReqTemplateData} data
 */
function createStandardC2WithoutOrderedItem(data) {
  const req = createStandardC2Req(data);
  req.orderedItem.forEach((orderedItem) => {
    const ret = orderedItem;
    ret.orderedItem = null;
  });
=======
 * C2 request with attendee details
 *
 * @param {C2ReqTemplateData} data
 */
function createAttendeeDetailsC2Req(data) {
  const req = createStandardC2Req(data);
  for (const orderItem of req.orderedItem) {
    orderItem.attendee = {
      '@type': 'Person',
      telephone: '07712345678',
      givenName: 'Fred',
      familyName: 'Bloggs',
      email: 'fred.bloggs@mailinator.com',
    };
  }
>>>>>>> 471e52c5
  return req;
}

/**
<<<<<<< HEAD
 * C2 request missing OrderItem.AcceptedOffer
 *
 * @param {C2ReqTemplateData} data
 */
function createStandardC2WithoutAcceptedOffer(data) {
  const req = createStandardC2Req(data);
  req.orderedItem.forEach((orderedItem) => {
    const ret = orderedItem;
    ret.orderedItem = null;
  });
  return req;
}
=======
 * C2 request with additional details required, but not supplied
 *
 * @param {C2ReqTemplateData} data
 */
function createAdditionalDetailsRequiredNotSuppliedC2Req(data) {
  const req = createStandardC2Req(data);
  return additionalDetailsRequiredNotSupplied(req);
}

/**
 * C2 request with additional details required and supplied
 *
 * @param {C2ReqTemplateData} data
 */
function createAdditionalDetailsRequiredAndSuppliedC2Req(data) {
  const req = createAdditionalDetailsRequiredNotSuppliedC2Req(data);
  return additionalDetailsRequiredAndSupplied(req);
}

/**
 * C2 request with additional details required, but invalid boolean value supplied
 *
 * @param {C2ReqTemplateData} data
 */
function createAdditionalDetailsRequiredInvalidBooleanSuppliedC2Req(data) {
  const req = createAdditionalDetailsRequiredNotSuppliedC2Req(data);
  return additionalDetailsRequiredInvalidBooleanSupplied(req);
}

/**
 * C2 request with additional details required, but invalid dropdown value supplied
 *
 * @param {C2ReqTemplateData} data
 */
function createAdditionalDetailsRequiredInvalidDropdownSuppliedC2Req(data) {
  const req = createAdditionalDetailsRequiredNotSuppliedC2Req(data);
  return additionalDetailsRequiredInvalidDropdownSupplied(req);
}

/**
 * @param {C2ReqTemplateData} data
 */
function createBusinessCustomerC2Req(data) {
  const req = createStandardC2Req(data);
  req.customer = {
    '@type': 'Organization',
    name: 'SomeCorporateClient',
    identifier: 'CustomerIdentifierC2',
    url: 'https://corporate.client.com',
    description: 'A corporate client using fitness services',
    logo: {
      '@type': 'ImageObject',
      url: 'http://corporate.client.com/images/logo.png',
    },
    address: {
      '@type': 'PostalAddress',
      streetAddress: 'A Street',
      addressLocality: 'A Town',
      addressRegion: 'Middlesbrough',
      postalCode: 'TS4 3AE',
      addressCountry: 'GB',
    },
  };
  return req;
}

/**
 * C2 request with missing broker
 *
 * @param {C2ReqTemplateData} data
 */
function createNoBrokerC2Req(data) {
  const req = createStandardC2Req(data);
  return dissoc('broker', req);
}

/** C2 request with missing customer and broker */
const createNoCustomerAndNoBrokerC2Req = pipe(createStandardC2Req, omit(['customer', 'broker']));

/** C2 request with missing customer */
const createNoCustomerC2Req = pipe(createStandardC2Req, dissoc('customer'));
>>>>>>> 471e52c5

const c2ReqTemplates = {
  standard: createStandardC2Req,
  noCustomerEmail: createNoCustomerEmailC2Req,
  noBrokerName: createNoBrokerNameC2Req,
<<<<<<< HEAD
  noOrderedItem: createStandardC2WithoutOrderedItem,
  noAcceptedOffer: createStandardC2WithoutAcceptedOffer,
=======
  attendeeDetails: createAttendeeDetailsC2Req,
  additionalDetailsRequiredNotSupplied: createAdditionalDetailsRequiredNotSuppliedC2Req,
  additionalDetailsRequiredAndSupplied: createAdditionalDetailsRequiredAndSuppliedC2Req,
  additionalDetailsRequiredInvalidBooleanSupplied: createAdditionalDetailsRequiredInvalidBooleanSuppliedC2Req,
  additionalDetailsRequiredInvalidDropdownSupplied: createAdditionalDetailsRequiredInvalidDropdownSuppliedC2Req,
  businessCustomer: createBusinessCustomerC2Req,
  noBroker: createNoBrokerC2Req,
  noCustomerAndNoBroker: createNoCustomerAndNoBrokerC2Req,
  noCustomer: createNoCustomerC2Req,
>>>>>>> 471e52c5
};

/**
 * @typedef {keyof typeof c2ReqTemplates} C2ReqTemplateRef Reference to a particular C2 Request template
 */

module.exports = {
  c2ReqTemplates,
};<|MERGE_RESOLUTION|>--- conflicted
+++ resolved
@@ -150,7 +150,6 @@
 }
 
 /**
-<<<<<<< HEAD
  * C2 request with missing OrderItem.OrderedItem
  *
  * @param {C2ReqTemplateData} data
@@ -161,7 +160,11 @@
     const ret = orderedItem;
     ret.orderedItem = null;
   });
-=======
+
+  return req;
+}
+
+/**
  * C2 request with attendee details
  *
  * @param {C2ReqTemplateData} data
@@ -177,12 +180,10 @@
       email: 'fred.bloggs@mailinator.com',
     };
   }
->>>>>>> 471e52c5
   return req;
 }
 
 /**
-<<<<<<< HEAD
  * C2 request missing OrderItem.AcceptedOffer
  *
  * @param {C2ReqTemplateData} data
@@ -191,11 +192,11 @@
   const req = createStandardC2Req(data);
   req.orderedItem.forEach((orderedItem) => {
     const ret = orderedItem;
-    ret.orderedItem = null;
+    ret.acceptedOffer = null;
   });
   return req;
 }
-=======
+/**
  * C2 request with additional details required, but not supplied
  *
  * @param {C2ReqTemplateData} data
@@ -277,16 +278,13 @@
 
 /** C2 request with missing customer */
 const createNoCustomerC2Req = pipe(createStandardC2Req, dissoc('customer'));
->>>>>>> 471e52c5
 
 const c2ReqTemplates = {
   standard: createStandardC2Req,
   noCustomerEmail: createNoCustomerEmailC2Req,
   noBrokerName: createNoBrokerNameC2Req,
-<<<<<<< HEAD
   noOrderedItem: createStandardC2WithoutOrderedItem,
   noAcceptedOffer: createStandardC2WithoutAcceptedOffer,
-=======
   attendeeDetails: createAttendeeDetailsC2Req,
   additionalDetailsRequiredNotSupplied: createAdditionalDetailsRequiredNotSuppliedC2Req,
   additionalDetailsRequiredAndSupplied: createAdditionalDetailsRequiredAndSuppliedC2Req,
@@ -296,7 +294,6 @@
   noBroker: createNoBrokerC2Req,
   noCustomerAndNoBroker: createNoCustomerAndNoBrokerC2Req,
   noCustomer: createNoCustomerC2Req,
->>>>>>> 471e52c5
 };
 
 /**
