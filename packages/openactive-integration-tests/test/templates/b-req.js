--- conflicted
+++ resolved
@@ -34,12 +34,6 @@
  * }} BReqTemplateData
  */
 
-<<<<<<< HEAD
-const { dissocPath } = require('ramda');
-const { createPaymentPart } = require('./common');
-
-=======
->>>>>>> 5d6602bc
 /**
  * Some templates are meaningless if `payment` is unavailable.
  * This assertion can therefore provide a helpful error for if a test criteria and
@@ -348,34 +342,34 @@
   return req;
 }
 
-function createNoAccountId(data) {
-  const req = createStandardPaidBReq(data);
-  return dissocPath(['payment', 'accountId'], req);
-}
-
-function createNoPaymentProviderId(data) {
-  const req = createStandardPaidBReq(data);
-  return dissocPath(['payment', 'paymentProviderId'], req);
-}
-
-function createInvalidAccountId(data) {
-  const req = createStandardPaidBReq(data);
-  req.payment.accountId = 'some rubbish';
-  return req;
-}
-
-function createInvalidPaymentProviderId(data) {
-  const req = createStandardPaidBReq(data);
-  req.payment.paymentProviderId = 'some rubbish';
-  return req;
-}
-
-function createInvalidReconciliationDetails(data) {
-  const req = createStandardPaidBReq(data);
-  req.payment.accountId = 'some rubbish';
-  req.payment.paymentProviderId = 'some rubbish';
-  return req;
-}
+// function createNoAccountId(data) {
+//   const req = createStandardPaidBReq(data);
+//   return dissocPath(['payment', 'accountId'], req);
+// }
+
+// function createNoPaymentProviderId(data) {
+//   const req = createStandardPaidBReq(data);
+//   return dissocPath(['payment', 'paymentProviderId'], req);
+// }
+
+// function createInvalidAccountId(data) {
+//   const req = createStandardPaidBReq(data);
+//   req.payment.accountId = 'some rubbish';
+//   return req;
+// }
+
+// function createInvalidPaymentProviderId(data) {
+//   const req = createStandardPaidBReq(data);
+//   req.payment.paymentProviderId = 'some rubbish';
+//   return req;
+// }
+
+// function createInvalidReconciliationDetails(data) {
+//   const req = createStandardPaidBReq(data);
+//   req.payment.accountId = 'some rubbish';
+//   req.payment.paymentProviderId = 'some rubbish';
+//   return req;
+// }
 
 /**
  * Paid B request with payment property - though reconciliation fields in `payment`
@@ -437,17 +431,14 @@
   incorrectOrderDueToUnnecessaryPaymentProperty: createIncorrectOrderDueToUnnecessaryPaymentProperty,
   incorrectOrderDueToMissingIdentifierInPaymentProperty: createIncorrectOrderDueToMissingIdentifierInPaymentProperty,
   noCustomer: createBReqWithoutCustomer,
-<<<<<<< HEAD
   businessCustomer: createBReqWithBusinessCustomer,
-  noAccountId: createNoAccountId,
-  noPaymentProviderId: createNoPaymentProviderId,
-  invalidAccountId: createInvalidAccountId,
-  invalidPaymentProviderId: createInvalidPaymentProviderId,
-  invalidReconciliationDetails: createInvalidReconciliationDetails,
-=======
+  // noAccountId: createNoAccountId,
+  // noPaymentProviderId: createNoPaymentProviderId,
+  // invalidAccountId: createInvalidAccountId,
+  // invalidPaymentProviderId: createInvalidPaymentProviderId,
+  // invalidReconciliationDetails: createInvalidReconciliationDetails,
   missingPaymentReconciliationDetails: createMissingPaymentReconciliationDetailsBReq,
   incorrectReconciliationDetails: createIncorrectReconciliationDetails,
->>>>>>> 5d6602bc
 };
 
 /**
