--- conflicted
+++ resolved
@@ -189,7 +189,6 @@
 }
 
 /**
-<<<<<<< HEAD
  * Incorrect paid B request without payment property.
  * Payment property is required.
  *
@@ -198,7 +197,9 @@
 function createIncorrectOrderDueToMissingPaymentProperty(data) {
   const req = createStandardPaidBReq(data);
   return dissocPath(['payment'], req);
-=======
+}
+
+/**
  * Paid B request with incorrect payment property as identifier is missing.
  *
  * @param {BReqTemplateData} data
@@ -206,7 +207,6 @@
 function createIncorrectOrderDueToMissingIdentifierInPaymentProperty(data) {
   const req = createStandardPaidBReq(data);
   return dissocPath(['payment', 'identifier'], req);
->>>>>>> a5e935cc
 }
 
 /**
@@ -220,11 +220,8 @@
   noCustomerEmail: createNoCustomerEmailBReq,
   noBrokerName: createNoBrokerNameBReq,
   incorrectTotalPaymentDuePrice: createIncorrectTotalPaymentDuePriceBReq,
-<<<<<<< HEAD
   incorrectOrderDueToMissingPaymentProperty: createIncorrectOrderDueToMissingPaymentProperty,
-=======
   incorrectOrderDueToMissingIdentifierInPaymentProperty: createIncorrectOrderDueToMissingIdentifierInPaymentProperty,
->>>>>>> a5e935cc
 };
 
 /**
