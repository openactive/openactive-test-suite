--- conflicted
+++ resolved
@@ -114,23 +114,6 @@
       familyName: 'CapesB',
       identifier: 'CustomerIdentifierB',
     },
-<<<<<<< HEAD
-    orderedItem: data.orderItems.map(orderItem => ({
-      '@type': 'OrderItem',
-      position: orderItem.position,
-      acceptedOffer: {
-        '@type': 'Offer',
-        '@id': `${orderItem.acceptedOffer['@id']}`,
-      },
-      orderedItem: {
-        '@type': `${orderItem.orderedItem['@type']}`,
-        '@id': `${orderItem.orderedItem['@id']}`,
-      },
-      attendee: undefined,
-      orderItemIntakeForm: undefined,
-      orderItemIntakeFormResponse: undefined,
-    })),
-=======
     orderedItem: data.orderItems.map((orderItem) => {
       const result = {
         '@type': 'OrderItem',
@@ -143,13 +126,15 @@
           '@type': `${orderItem.orderedItem['@type']}`,
           '@id': `${orderItem.orderedItem['@id']}`,
         },
+        attendee: undefined,
+        orderItemIntakeForm: undefined,
+        orderItemIntakeFormResponse: undefined,
       };
       if (data.accessPass) {
         result.accessPass = data.accessPass;
       }
       return result;
     }),
->>>>>>> 869c42ba
   };
 }
 
@@ -192,6 +177,13 @@
   *       '@type': string,
   *       '@id': string,
   *     },
+ *      attendee?: {
+ *        '@type': 'Person'
+ *        telephone: string,
+ *        givenName: string,
+ *        familyName: string,
+ *        email: string,
+ *      },
   *   }[],
   * }} BReq
   */
@@ -445,16 +437,15 @@
  */
 function createAttendeeDetails(data) {
   const req = createStandardPaidBReq(data);
-  req.orderedItem.forEach((o) => {
-    // eslint-disable-next-line no-param-reassign
-    o.attendee = {
+  for (const orderItem of req.orderedItem) {
+    orderItem.attendee = {
       '@type': 'Person',
       telephone: '07712345678',
       givenName: 'Fred',
       familyName: 'Bloggs',
       email: 'fred.bloggs@mailinator.com',
     };
-  });
+  }
   return req;
 }
 
