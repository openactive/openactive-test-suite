// TODO many of the templates in this file are used by just one test
// It may be worth, therefore, having the templates defined in the test where they
// are used. This would reduce the chance of issues as the template definition is
// often heavily coupled with the test (e.g. it only works if a certain criteria)
// is used.
// If all the templates are stored in this file, it would be tempting to use an
// existing one for a new test where it may give false positives as it uses the
// wrong opportunity criteria.
// Alternatively, could we have it so that the template only works for some criteria..?
const { dissocPath, omit } = require('ramda');
const shortid = require('shortid');
const { createPaymentPart, isPaidOpportunity, isPaymentAvailable, additionalDetailsRequiredNotSupplied, additionalDetailsRequiredAndSupplied, additionalDetailsRequiredInvalidBooleanSupplied, additionalDetailsRequiredInvalidDropdownSupplied } = require('./common');

/**
 * @typedef {import('../helpers/flow-stages/flow-stage').Prepayment} Prepayment
 */

/**
 * @typedef {{
 *   '@type': 'ImageObject' | 'Barcode',
 *   url?: string,
 *   text?: string,
 * }} AccessPassItem
 *
 * @typedef {{
 *   sellerId: string,
 *   orderItems: {
 *     position: number,
 *     acceptedOffer: {
 *       '@id': string,
 *     },
 *     orderedItem: {
 *       '@type': string,
 *       '@id': string,
 *     },
 *   }[],
 *   totalPaymentDue: number,
 *   prepayment?: Prepayment | null | undefined,
 *   orderProposalVersion: string | null,
 *   accessPass?: AccessPassItem[],
 *   brokerRole: string | null,
 * }} BReqTemplateData
 */

/**
 * Some templates are meaningless if `payment` is unavailable.
 * This assertion can therefore provide a helpful error for if a test criteria and
 * B request template don't match up.
 *
 * @param {BReqTemplateRef} templateName
 * @param {BReqTemplateData} data
 */
function assertPaymentIsAvailable(templateName, data) {
  if (!isPaymentAvailable(data)) {
    throw new Error(`${templateName} B request incorrectly used for an Order for which prepayment is optional. Consider using another B request template or a different OpportunityCriteria`);
  }
}

/**
 * B request in the Approve Flow (after P).
 *
 * @param {BReqTemplateData} data
 */
function createAfterPBReq(data) {
  const result = {
    '@context': 'https://openactive.io/',
    '@type': 'Order',
    orderProposalVersion: data.orderProposalVersion,
  };
  if (isPaymentAvailable(data)) {
    result.payment = createPaymentPart();
  }
  return result;
}

/**
 * Create a B request, excluding the payment related details
 *
 * @param {BReqTemplateData} data
 * @returns {BReq}
 */
function createNonPaymentRelatedCoreBReq(data) {
  return {
    '@context': 'https://openactive.io/',
    '@type': 'Order',
    brokerRole: data.brokerRole || 'https://openactive.io/AgentBroker',
    broker: {
      '@type': 'Organization',
      name: 'MyFitnessApp',
      url: 'https://myfitnessapp.example.com',
      description: 'A fitness app for all the community',
      logo: {
        '@type': 'ImageObject',
        url: 'http://data.myfitnessapp.org.uk/images/logo.png',
      },
      address: {
        '@type': 'PostalAddress',
        streetAddress: 'Alan Peacock Way',
        addressLocality: 'Village East',
        addressRegion: 'Middlesbrough',
        postalCode: 'TS4 3AE',
        addressCountry: 'GB',
      },
    },
    seller: {
      '@type': 'Organization',
      '@id': `${data.sellerId}`,
    },
    customer: {
      '@type': 'Person',
      email: 'geoffcapesStageB@example.com',
      telephone: '020 811 8003',
      givenName: 'GeoffB',
      familyName: 'CapesB',
      identifier: 'CustomerIdentifierB',
    },
    orderedItem: data.orderItems.map((orderItem) => {
      const result = {
        '@type': 'OrderItem',
        position: orderItem.position,
        acceptedOffer: {
          '@type': 'Offer',
          '@id': `${orderItem.acceptedOffer['@id']}`,
        },
        orderedItem: {
          '@type': `${orderItem.orderedItem['@type']}`,
          '@id': `${orderItem.orderedItem['@id']}`,
        },
        attendee: undefined,
        orderItemIntakeForm: undefined,
        orderItemIntakeFormResponse: undefined,
      };
      if (data.accessPass) {
        result.accessPass = data.accessPass;
      }
      return result;
    }),
  };
}

/**
 * @typedef {{
  *   '@context': string,
  *   '@type': string,
  *   brokerRole: string,
  *   broker: {
  *     '@type': string,
  *     name: string,
  *     url: string,
  *     description: string,
  *     logo: {
  *       '@type': string,
  *       url: string,
  *     },
  *     address: {
  *       '@type': string,
  *       streetAddress: string,
  *       addressLocality: string,
  *       addressRegion: string,
  *       postalCode: string,
  *       addressCountry: string,
  *     },
  *   },
  *   seller: {
  *     '@type': string,
  *     '@id': string,
  *   },
  *   customer: any, // ToDo: add this?
  *   orderedItem: {
  *     '@type': string,
  *     position: number,
  *     acceptedOffer: {
  *       '@type': string,
  *       '@id': string,
  *     },
  *     orderedItem: {
  *       '@type': string,
  *       '@id': string,
  *     },
 *      attendee?: {
 *        '@type': 'Person'
 *        telephone: string,
 *        givenName: string,
 *        familyName: string,
 *        email: string,
 *      },
  *   }[],
  * }} BReq
  */

/**
 * @param {BReqTemplateData} data
 */
function createStandardFreeBReq(data) {
  return {
    ...createNonPaymentRelatedCoreBReq(data),
    totalPaymentDue: {
      '@type': 'PriceSpecification',
      price: 0,
      priceCurrency: 'GBP',
    },
  };
}

/**
 * Template for a paid opportunity for which prepayment is being made. This _should_
 * only be used for paid opportunities with prepayment=Required|Optional, but could
 * also be used to purposely fail tests for which prepayment is Unavailable.
 *
 * @param {BReqTemplateData} data
 */
function createPaidWithPaymentBReq(data) {
  return {
    ...createNonPaymentRelatedCoreBReq(data),
    totalPaymentDue: {
      '@type': 'PriceSpecification',
      price: data.totalPaymentDue,
      priceCurrency: 'GBP',
    },
    payment: createPaymentPart(),
  };
}

/**
 * Adaptable template for a paid opportunity. `totalPaymentDue` is always set, but
 * `payment` will be set depending on `prepayment`
 *
 * @param {BReqTemplateData} data
 */
function createStandardPaidBReq(data) {
  const reqWithoutPayment = {
    ...createNonPaymentRelatedCoreBReq(data),
    totalPaymentDue: {
      '@type': 'PriceSpecification',
      price: data.totalPaymentDue,
      priceCurrency: 'GBP',
    },
  };
  if (isPaymentAvailable(data)) {
    return {
      ...reqWithoutPayment,
      payment: createPaymentPart(),
    };
  }
  return reqWithoutPayment;
}

/**
 * Flexibly creates a free or paid B request determined by if totalPaymentDue
 * is zero or not.
 *
 * @param {BReqTemplateData} data
 */
function createStandardFreeOrPaidBReq(data) {
  if (data.orderProposalVersion) {
    return createAfterPBReq(data);
  }
  if (isPaidOpportunity(data)) {
    return createStandardPaidBReq(data);
  }
  return createStandardFreeBReq(data);
}

/**
 * Flexible B request - but with missing customer.email
 *
 * @param {BReqTemplateData} data
 */
function createNoCustomerEmailBReq(data) {
  const req = createStandardFreeOrPaidBReq(data);
  return dissocPath(['customer', 'email'], req);
}

/**
 * Flexible B request - but with missing broker.name
 *
 * @param {BReqTemplateData} data
 */
function createNoBrokerNameBReq(data) {
  const req = createStandardFreeOrPaidBReq(data);
  return dissocPath(['broker', 'name'], req);
}

/**
 * Flexible B request - but with missing broker
 *
 * @param {BReqTemplateData} data
 */
function createNoBrokerBReq(data) {
  const req = createStandardFreeOrPaidBReq(data);
  return dissocPath(['broker'], req);
}

/**
 * Flexible B request - but with missing broker & customer
 *
 * @param {BReqTemplateData} data
 */
function createBReqWithoutCustomerAndBroker(data) {
  const req = createStandardFreeOrPaidBReq(data);
  return omit(['broker', 'customer'], req);
}

/**
 * Paid B request with incorrect totalPaymentDue value.
 * The price in totalPaymentDue is less than that returned in the C2 request.
 *
 * @param {BReqTemplateData} data
 */
function createIncorrectTotalPaymentDuePriceBReq(data) {
  const req = createStandardPaidBReq(data);
  return {
    ...req,
    totalPaymentDue: {
      ...req.totalPaymentDue,
      price: req.totalPaymentDue.price + 1,
    },
  };
}

/**
 * B request where the `payment` property is omitted. This may be used when prepayment
 * is not required, for free items or in order to provoke an error when a prepayment
 * is expected.
 *
 * @param {BReqTemplateData} data
 */
function createNoPaymentBReq(data) {
  const req = createStandardPaidBReq(data);
  return dissocPath(['payment'], req);
}

/**
 * Paid B request with payment property. This is named "incorrect" as it is intended
 * to be used for a test in which the `payment` property is unnecessary (e.g.
 * prepayment=Unavailable).
 */
const createIncorrectOrderDueToUnnecessaryPaymentProperty = createPaidWithPaymentBReq;

/**
 * Paid B request with payment property - though `payment.identifier` is missing.
 *
 * Note that the purpose of this template is to test using invalid `payment` data
 * when `payment` is required. This template therefore asserts that `payment` should
 * be required.
 *
 * @param {BReqTemplateData} data
 */
function createIncorrectOrderDueToMissingIdentifierInPaymentProperty(data) {
  assertPaymentIsAvailable('incorrectOrderDueToMissingIdentifierInPaymentProperty', data);
  const req = createPaidWithPaymentBReq(data);
  return dissocPath(['payment', 'identifier'], req);
}

/**
 * Flexible B request - but with missing customer.
 *
 * @param {BReqTemplateData} data
 */
function createBReqWithoutCustomer(data) {
  const req = createStandardFreeOrPaidBReq(data);
  return dissocPath(['customer'], req);
}

function createBReqWithBusinessCustomer(data) {
  const req = createStandardPaidBReq(data);
  req.customer = {
    '@type': 'Organization',
    name: 'SomeCorporateClient',
    identifier: 'CustomerIdentifierC2',
    url: 'https://corporate.client.com',
    description: 'A corporate client using fitness services',
    logo: {
      '@type': 'ImageObject',
      url: 'http://corporate.client.com/images/logo.png',
    },
    address: {
      '@type': 'PostalAddress',
      streetAddress: 'A Street',
      addressLocality: 'A Town',
      addressRegion: 'Middlesbrough',
      postalCode: 'TS4 3AE',
      addressCountry: 'GB',
    },
  };
  return req;
}

/**
 * Paid B request with payment property - though reconciliation fields in `payment`
 * are missing.
 *
 * Note that the purpose of this template is to test using invalid `payment` data
 * when `payment` is required. This template therefore asserts that `payment` should
 * be required.
 *
 * @param {BReqTemplateData} data
 */
function createMissingPaymentReconciliationDetailsBReq(data) {
  assertPaymentIsAvailable('missingPaymentReconciliationDetails', data);
  const req = createPaidWithPaymentBReq(data);
  return {
    ...req,
    payment: omit(['accountId', 'name', 'paymentProviderId'], req.payment),
  };
}

/**
 * Paid B request with payment property - though reconciliation fields in `payment`
 * are incorrect.
 *
 * Note that the purpose of this template is to test using invalid `payment` data
 * when `payment` is required. This template therefore asserts that `payment` should
 * be required.
 *
 * @param {BReqTemplateData} data
 */
function createIncorrectReconciliationDetails(data) {
  assertPaymentIsAvailable('missingPaymentReconciliationDetails', data);
  const req = createPaidWithPaymentBReq(data);
  if (req.payment.accountId) {
    req.payment.accountId = `invalid-${shortid.generate()}`;
  }
  if (req.payment.name) {
    req.payment.name = `invalid-${shortid.generate()}`;
  }
  if (req.payment.paymentProviderId) {
    req.payment.paymentProviderId = `invalid-${shortid.generate()}`;
  }
  return req;
}

/**
<<<<<<< HEAD
 * Flexible B request - but with missing OrderItem.OrderedItem
 *
 * @param {BReqTemplateData} data
 */
function createStandardBWithoutOrderedItem(data) {
  const req = createStandardFreeOrPaidBReq(data);
  if (req.orderedItem) {
    req.orderedItem.forEach((orderedItem) => {
      const ret = orderedItem;
      ret.orderedItem = null;
    });
  }

=======
 * B request with attendee details
 *
 * @param {BReqTemplateData} data
 */
function createAttendeeDetails(data) {
  const req = createStandardPaidBReq(data);
  for (const orderItem of req.orderedItem) {
    orderItem.attendee = {
      '@type': 'Person',
      telephone: '07712345678',
      givenName: 'Fred',
      familyName: 'Bloggs',
      email: 'fred.bloggs@mailinator.com',
    };
  }
>>>>>>> 471e52c5
  return req;
}

/**
<<<<<<< HEAD
 * Flexible B request - but with missing OrderItem.AcceptedOffer.
 *
 * @param {BReqTemplateData} data
 */
function createStandardBWithoutAcceptedOffer(data) {
  const req = createStandardFreeOrPaidBReq(data);
  if (req.orderedItem) {
    req.orderedItem.forEach((orderedItem) => {
      const ret = orderedItem;
      ret.orderedItem = null;
    });
  }

  return req;
=======
 * B request with additional details required, but not supplied
 *
 * @param {BReqTemplateData} data
 */
function createAdditionalDetailsRequiredNotSuppliedBReq(data) {
  const req = createStandardPaidBReq(data);
  return additionalDetailsRequiredNotSupplied(req);
}

/**
 * B request with additional details required and supplied
 *
 * @param {BReqTemplateData} data
 */
function createAdditionalDetailsRequiredAndSuppliedBReq(data) {
  const req = createAdditionalDetailsRequiredNotSuppliedBReq(data);
  return additionalDetailsRequiredAndSupplied(req);
}

/**
 * B request with additional details required, but invalid boolean value supplied
 *
 * @param {BReqTemplateData} data
 */
function createAdditionalDetailsRequiredInvalidBooleanSuppliedBReq(data) {
  const req = createAdditionalDetailsRequiredNotSuppliedBReq(data);
  return additionalDetailsRequiredInvalidBooleanSupplied(req);
}

/**
 * B request with additional details required, but invalid dropdown value supplied
 *
 * @param {BReqTemplateData} data
 */
function createAdditionalDetailsRequiredInvalidDropdownSuppliedBReq(data) {
  const req = createAdditionalDetailsRequiredNotSuppliedBReq(data);
  return additionalDetailsRequiredInvalidDropdownSupplied(req);
>>>>>>> 471e52c5
}

/**
 * Template functions are put into this object so that the function can be
 * referred to by its key e.g. `standardFree`
 */
const bReqTemplates = {
  standardFree: createStandardFreeBReq,
  standardPaid: createStandardPaidBReq,
  standard: createStandardFreeOrPaidBReq,
  paidWithPayment: createPaidWithPaymentBReq,
  noCustomerEmail: createNoCustomerEmailBReq,
  noBrokerName: createNoBrokerNameBReq,
  noBroker: createNoBrokerBReq,
  noCustomerAndNoBroker: createBReqWithoutCustomerAndBroker,
  incorrectTotalPaymentDuePrice: createIncorrectTotalPaymentDuePriceBReq,
  noPayment: createNoPaymentBReq,
  incorrectOrderDueToUnnecessaryPaymentProperty: createIncorrectOrderDueToUnnecessaryPaymentProperty,
  incorrectOrderDueToMissingIdentifierInPaymentProperty: createIncorrectOrderDueToMissingIdentifierInPaymentProperty,
  noCustomer: createBReqWithoutCustomer,
  businessCustomer: createBReqWithBusinessCustomer,
  missingPaymentReconciliationDetails: createMissingPaymentReconciliationDetailsBReq,
  incorrectReconciliationDetails: createIncorrectReconciliationDetails,
<<<<<<< HEAD
  noOrderedItem: createStandardBWithoutOrderedItem,
  noAcceptedOffer: createStandardBWithoutAcceptedOffer,
=======
  attendeeDetails: createAttendeeDetails,
  additionalDetailsRequiredNotSupplied: createAdditionalDetailsRequiredNotSuppliedBReq,
  additionalDetailsRequiredAndSupplied: createAdditionalDetailsRequiredAndSuppliedBReq,
  additionalDetailsRequiredInvalidBooleanSupplied: createAdditionalDetailsRequiredInvalidBooleanSuppliedBReq,
  additionalDetailsRequiredInvalidDropdownSupplied: createAdditionalDetailsRequiredInvalidDropdownSuppliedBReq,
>>>>>>> 471e52c5
};

/**
 * @typedef {keyof typeof bReqTemplates} BReqTemplateRef Reference to a particular B Request template
 */

module.exports = {
  bReqTemplates,
};<|MERGE_RESOLUTION|>--- conflicted
+++ resolved
@@ -431,21 +431,26 @@
 }
 
 /**
-<<<<<<< HEAD
  * Flexible B request - but with missing OrderItem.OrderedItem
  *
  * @param {BReqTemplateData} data
  */
 function createStandardBWithoutOrderedItem(data) {
-  const req = createStandardFreeOrPaidBReq(data);
-  if (req.orderedItem) {
-    req.orderedItem.forEach((orderedItem) => {
-      const ret = orderedItem;
-      ret.orderedItem = null;
-    });
-  }
-
-=======
+  if (!data.orderProposalVersion) {
+    const req = isPaidOpportunity(data) ? createStandardPaidBReq(data) : createStandardFreeBReq(data); 
+    if (req.orderedItem) {
+      req.orderedItem.forEach((orderedItem) => {
+        const ret = orderedItem;
+        ret.orderedItem = null;
+      });
+    }
+    return req;
+  }
+
+  return null;
+}
+
+/**
  * B request with attendee details
  *
  * @param {BReqTemplateData} data
@@ -461,27 +466,30 @@
       email: 'fred.bloggs@mailinator.com',
     };
   }
->>>>>>> 471e52c5
   return req;
 }
 
 /**
-<<<<<<< HEAD
  * Flexible B request - but with missing OrderItem.AcceptedOffer.
  *
  * @param {BReqTemplateData} data
  */
 function createStandardBWithoutAcceptedOffer(data) {
-  const req = createStandardFreeOrPaidBReq(data);
-  if (req.orderedItem) {
-    req.orderedItem.forEach((orderedItem) => {
-      const ret = orderedItem;
-      ret.orderedItem = null;
-    });
-  }
-
-  return req;
-=======
+  if (!data.orderProposalVersion) {
+    const req = isPaidOpportunity(data) ? createStandardPaidBReq(data) : createStandardFreeBReq(data); 
+    if (req.orderedItem) {
+      req.orderedItem.forEach((orderedItem) => {
+        const ret = orderedItem;
+        ret.acceptedOffer = null;
+      });
+    }
+    return req;
+  }
+
+  return null;
+}
+
+/**
  * B request with additional details required, but not supplied
  *
  * @param {BReqTemplateData} data
@@ -519,7 +527,6 @@
 function createAdditionalDetailsRequiredInvalidDropdownSuppliedBReq(data) {
   const req = createAdditionalDetailsRequiredNotSuppliedBReq(data);
   return additionalDetailsRequiredInvalidDropdownSupplied(req);
->>>>>>> 471e52c5
 }
 
 /**
@@ -543,16 +550,13 @@
   businessCustomer: createBReqWithBusinessCustomer,
   missingPaymentReconciliationDetails: createMissingPaymentReconciliationDetailsBReq,
   incorrectReconciliationDetails: createIncorrectReconciliationDetails,
-<<<<<<< HEAD
   noOrderedItem: createStandardBWithoutOrderedItem,
   noAcceptedOffer: createStandardBWithoutAcceptedOffer,
-=======
   attendeeDetails: createAttendeeDetails,
   additionalDetailsRequiredNotSupplied: createAdditionalDetailsRequiredNotSuppliedBReq,
   additionalDetailsRequiredAndSupplied: createAdditionalDetailsRequiredAndSuppliedBReq,
   additionalDetailsRequiredInvalidBooleanSupplied: createAdditionalDetailsRequiredInvalidBooleanSuppliedBReq,
   additionalDetailsRequiredInvalidDropdownSupplied: createAdditionalDetailsRequiredInvalidDropdownSuppliedBReq,
->>>>>>> 471e52c5
 };
 
 /**
