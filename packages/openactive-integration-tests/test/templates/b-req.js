/* TODO many of the templates in this file are used by just one test It may be
worth, therefore, having the templates defined in the test where they are used.
This would reduce the chance of issues as the template definition is often
heavily coupled with the test (e.g. it only works if a certain criteria) is
used.
If all the templates are stored in this file, it would be tempting to use an
existing one for a new test where it may give false positives as it uses the
wrong opportunity criteria.
Alternatively, could we have it so that the template only works for some
criteria..? */
const { dissocPath, omit } = require('ramda');
const shortid = require('shortid');
const { createPaymentPart, isPaidOpportunity, isPaymentAvailable, addOrderItemIntakeFormResponse } = require('./common');

/**
 * @typedef {import('../helpers/flow-stages/flow-stage').Prepayment} Prepayment
 */

/**
 * @typedef {{
 *   '@type': 'ImageObject' | 'Barcode',
 *   url?: string,
 *   text?: string,
 * }} AccessPassItem
 *
 * @typedef {{
 *   orderType: 'Order' | 'OrderProposal',
 *   sellerId: string,
 *   orderItems: {
 *     position: number,
 *     acceptedOffer: {
 *       '@id': string,
 *     },
 *     orderedItem: {
 *       '@type': string,
 *       '@id': string,
 *     },
 *     'test:control': boolean,
 *   }[],
 *   totalPaymentDue: number,
 *   openBookingPrepayment?: Prepayment | null | undefined,
 *   orderProposalVersion?: string | null,
 *   accessPass?: AccessPassItem[],
 *   brokerRole?: string | null,
 *   positionOrderIntakeFormMap: {[k:string]: import('../helpers/flow-stages/flow-stage').OrderItemIntakeForm},
 *   customer: import('../helpers/flow-stages/flow-stage-utils').Customer,
 *   paymentIdentifier?: string
 * }} BReqTemplateData
 *
 * @typedef {Omit<BReqTemplateData, 'orderProposalVersion'>} PReqTemplateData P accepts the same sort of requests as B.
 *   Except for `orderProposalVersion` which is only for a "B after P" request.
 */

/**
 * Some templates are meaningless if `payment` is unavailable.
 * This assertion can therefore provide a helpful error for if a test criteria and
 * B request template don't match up.
 *
 * @param {BReqTemplateRef} templateName
 * @param {BReqTemplateData} data
 */
function assertPaymentIsAvailable(templateName, data) {
  if (!isPaymentAvailable(data)) {
<<<<<<< HEAD
    throw new Error(`${templateName} B request incorrectly used for an Order for which prepayment is unavailable. Consider using another B request template or a different OpportunityCriteria`);
  }
}

/**
 * Some templates are meaningless if `payment` is available.
 * This assertion can therefore provide a helpful error for if a test criteria and
 * B request template don't match up.
 *
 * @param {BReqTemplateRef} templateName
 * @param {BReqTemplateData} data
 */
function assertPaymentIsUnvailable(templateName, data) {
  if (isPaymentAvailable(data)) {
    throw new Error(`${templateName} B request incorrectly used for an Order for which prepayment is available. Consider using another B request template or a different OpportunityCriteria`);
=======
    throw new Error(`${templateName} B request incorrectly used for an Order for which openBookingPrepayment is optional. Consider using another B request template or a different OpportunityCriteria`);
>>>>>>> 4e370800
  }
}

/**
 * B request in the Approve Flow (after P).
 *
 * @param {BReqTemplateData} data
 */
function createAfterPBReq(data) {
  const result = {
    '@context': 'https://openactive.io/',
    '@type': 'Order', // This can never be an OrderProposal
    orderProposalVersion: data.orderProposalVersion,
  };
  if (isPaymentAvailable(data)) {
    result.payment = createPaymentPart(data.paymentIdentifier);
  }
  return result;
}

/**
 * Create a B request, excluding the payment related details
 *
 * @param {BReqTemplateData} data
 * @returns {BReq}
 */
function createNonPaymentRelatedCoreBReq(data) {
  return {
    '@context': 'https://openactive.io/',
    '@type': data.orderType,
    brokerRole: data.brokerRole || 'https://openactive.io/AgentBroker',
    broker: {
      '@type': 'Organization',
      name: 'MyFitnessApp',
      url: 'https://myfitnessapp.example.com',
      description: 'A fitness app for all the community',
      logo: {
        '@type': 'ImageObject',
        url: 'http://data.myfitnessapp.org.uk/images/logo.png',
      },
      address: {
        '@type': 'PostalAddress',
        streetAddress: 'Alan Peacock Way',
        addressLocality: 'Village East',
        addressRegion: 'Middlesbrough',
        postalCode: 'TS4 3AE',
        addressCountry: 'GB',
      },
    },
    seller: data.sellerId,
    customer: data.customer,
    orderedItem: data.orderItems.map((orderItem) => {
      const result = {
        '@type': 'OrderItem',
        position: orderItem.position,
        acceptedOffer: `${orderItem.acceptedOffer['@id']}`,
        orderedItem: `${orderItem.orderedItem['@id']}`,
        attendee: undefined,
        orderItemIntakeForm: undefined,
        orderItemIntakeFormResponse: undefined,
      };
      if (data.accessPass) {
        result.accessPass = data.accessPass;
      }
      return result;
    }),
  };
}

/**
 * @typedef {{
  *   '@context': string,
  *   '@type': string,
  *   brokerRole: string,
  *   broker: {
  *     '@type': string,
  *     name: string,
  *     url: string,
  *     description: string,
  *     logo: {
  *       '@type': string,
  *       url: string,
  *     },
  *     address: {
  *       '@type': string,
  *       streetAddress: string,
  *       addressLocality: string,
  *       addressRegion: string,
  *       postalCode: string,
  *       addressCountry: string,
  *     },
  *   },
  *   seller: string,
  *   customer: import('../helpers/flow-stages/flow-stage-utils').Customer,
  *   orderedItem: {
  *     '@type': string,
  *     position: number,
  *     acceptedOffer: string,
  *     orderedItem: string,
 *      attendee?: {
 *        '@type': 'Person'
 *        telephone: string,
 *        givenName: string,
 *        familyName: string,
 *        email: string,
 *      },
  *   }[],
  *   totalPaymentDue?: {
  *     '@type': 'PriceSpecification';
  *     price: number;
  *     priceCurrency: string;
  *   };
  *   payment?: import('./common').Payment;
  * }} BReq
  */

/**
 * @param {BReqTemplateData} data
 */
function createStandardFreeBReq(data) {
  return {
    ...createNonPaymentRelatedCoreBReq(data),
    totalPaymentDue: {
      '@type': 'PriceSpecification',
      price: 0,
      priceCurrency: 'GBP',
    },
  };
}

/**
 * Template for a paid opportunity for which prepayment is being made. This _should_
 * only be used for paid opportunities with openBookingPrepayment=Required|Optional, but could
 * also be used to purposely fail tests for which openBookingPrepayment is Unavailable.
 *
 * @param {BReqTemplateData} data
 */
function createPaidWithPaymentBReq(data) {
  return {
    ...createNonPaymentRelatedCoreBReq(data),
    totalPaymentDue: {
      '@type': 'PriceSpecification',
      price: data.totalPaymentDue,
      priceCurrency: 'GBP',
    },
    payment: createPaymentPart(data.paymentIdentifier),
  };
}

/**
 * Adaptable template for a paid opportunity. `totalPaymentDue` is always set, but
 * `payment` will be set depending on `openBookingPrepayment`
 *
 * @param {BReqTemplateData} data
 */
function createStandardPaidBReq(data) {
  const reqWithoutPayment = {
    ...createNonPaymentRelatedCoreBReq(data),
    totalPaymentDue: {
      '@type': 'PriceSpecification',
      price: data.totalPaymentDue,
      priceCurrency: 'GBP',
    },
  };
  if (isPaymentAvailable(data)) {
    return {
      ...reqWithoutPayment,
      payment: createPaymentPart(data.paymentIdentifier),
    };
  }
  return reqWithoutPayment;
}

/**
 * Flexibly creates a free or paid B request determined by if totalPaymentDue
 * is zero or not.
 *
 * @param {BReqTemplateData} data
 */
function createStandardFreeOrPaidBReq(data) {
  if (data.orderProposalVersion) {
    return createAfterPBReq(data);
  }
  if (isPaidOpportunity(data)) {
    return createStandardPaidBReq(data);
  }
  return createStandardFreeBReq(data);
}

/**
 * Flexible B request - but with missing customer.email
 *
 * @param {BReqTemplateData} data
 */
function createNoCustomerEmailBReq(data) {
  const req = createStandardFreeOrPaidBReq(data);
  return dissocPath(['customer', 'email'], req);
}

/**
 * Flexible B request - but with missing broker.name
 *
 * @param {BReqTemplateData} data
 */
function createNoBrokerNameBReq(data) {
  const req = createStandardFreeOrPaidBReq(data);
  return dissocPath(['broker', 'name'], req);
}

/**
 * Flexible B request - but with missing broker
 *
 * @param {BReqTemplateData} data
 */
function createNoBrokerBReq(data) {
  const req = createStandardFreeOrPaidBReq(data);
  return dissocPath(['broker'], req);
}

/**
 * Flexible B request - but with missing broker & customer
 *
 * @param {BReqTemplateData} data
 */
function createBReqWithoutCustomerAndBroker(data) {
  const req = createStandardFreeOrPaidBReq(data);
  return omit(['broker', 'customer'], req);
}

/**
 * Paid B request with incorrect totalPaymentDue value.
 * The price in totalPaymentDue is less than that returned in the C2 request.
 *
 * @param {BReqTemplateData} data
 */
function createIncorrectTotalPaymentDuePriceBReq(data) {
  const req = createStandardPaidBReq(data);
  return {
    ...req,
    totalPaymentDue: {
      ...req.totalPaymentDue,
      price: req.totalPaymentDue.price + 1,
    },
  };
}

/**
 * B request where the `payment` property is omitted. This may be used when prepayment
 * is not required, for free items or in order to provoke an error when a prepayment
 * is expected.
 *
 * @param {BReqTemplateData} data
 */
function createNoPaymentBReq(data) {
  const req = createStandardPaidBReq(data);
  return dissocPath(['payment'], req);
}

/**
 * Paid B request with payment property. This is named "incorrect" as it is intended
 * to be used for a test in which the `payment` property is unnecessary (e.g.
 * prepayment=Unavailable).
 *
 * @param {BReqTemplateData} data
 */
function createIncorrectOrderDueToUnnecessaryPaymentProperty(data) {
  assertPaymentIsUnvailable('incorrectOrderDueToUnnecessaryPaymentProperty', data);
  return createPaidWithPaymentBReq(data);
}

/**
 * Paid B request with payment property - though `payment.identifier` is missing.
 *
 * Note that the purpose of this template is to test using invalid `payment` data
 * when `payment` is required. This template therefore asserts that `payment` should
 * be required.
 *
 * @param {BReqTemplateData} data
 */
function createIncorrectOrderDueToMissingIdentifierInPaymentProperty(data) {
  assertPaymentIsAvailable('incorrectOrderDueToMissingIdentifierInPaymentProperty', data);
  const req = createPaidWithPaymentBReq(data);
  return dissocPath(['payment', 'identifier'], req);
}

/**
 * Paid B request with unnecessary payment property - though `payment.identifier` is missing.
 *
 * This template differs from createIncorrectOrderDueToMissingIdentifierInPaymentProperty
 * because it is for tests in which `payment` is supposed to be unavailable.
 * It will therefore assert that `prepayment` is unavailable
 *
 * @param {BReqTemplateData} data
 */
function createIncorrectOrderDueToUnnecessaryPaymentThoughPaymentIdentifierIsMissing(data) {
  assertPaymentIsUnvailable('incorrectOrderDueToUnnecessaryPaymentThoughPaymentIdentifierIsMissing', data);
  const req = createPaidWithPaymentBReq(data);
  return dissocPath(['payment', 'identifier'], req);
}

/**
 * Flexible B request - but with missing customer.
 *
 * @param {BReqTemplateData} data
 */
function createBReqWithoutCustomer(data) {
  const req = createStandardFreeOrPaidBReq(data);
  return dissocPath(['customer'], req);
}

function createBReqWithBusinessCustomer(data) {
  const req = createStandardPaidBReq(data);
  req.customer = {
    '@type': 'Organization',
    name: 'SomeCorporateClient',
    email: 'mybooking@corporate-client.com',
    identifier: data.customer.identifier,
    url: 'https://corporate.client.com',
    description: 'A corporate client using fitness services',
    logo: {
      '@type': 'ImageObject',
      url: 'http://corporate.client.com/images/logo.png',
    },
    address: {
      '@type': 'PostalAddress',
      streetAddress: 'A Street',
      addressLocality: 'A Town',
      addressRegion: 'Middlesbrough',
      postalCode: 'TS4 3AE',
      addressCountry: 'GB',
    },
  };
  return req;
}

/**
 * B request with payment property - though reconciliation fields in `payment`
 * are missing.
 *
 * Note that the purpose of this template is to test using missing `payment` data
 * when `payment` is required.
 *
 * @param {BReqTemplateData} data
 */
function createMissingPaymentReconciliationDetailsBReq(data) {
  const req = createStandardPaidBReq(data);
  return {
    ...req,
    // @ts-ignore
    payment: omit(['accountId', 'name', 'paymentProviderId'], req.payment),
  };
}

/**
 * B request with payment property - though reconciliation fields in `payment`
 * are incorrect.
 *
 * Note that the purpose of this template is to test using invalid `payment` data
 * when `payment` is required.
 *
 * @param {BReqTemplateData} data
 */
function createIncorrectReconciliationDetails(data) {
  const req = createStandardPaidBReq(data);
  if (req.payment?.accountId) {
    req.payment.accountId = `invalid-${shortid.generate()}`;
  }
  if (req.payment?.name) {
    req.payment.name = `invalid-${shortid.generate()}`;
  }
  if (req.payment?.paymentProviderId) {
    req.payment.paymentProviderId = `invalid-${shortid.generate()}`;
  }
  return req;
}

/**
 * Flexible B request - but with missing OrderItem.OrderedItem for primary OrderItems
 *
 * @param {BReqTemplateData} data
 */
function createStandardBWithoutOrderedItem(data) {
  if (!data.orderProposalVersion) {
    const req = isPaidOpportunity(data) ? createStandardPaidBReq(data) : createStandardFreeBReq(data);
    if (req.orderedItem) {
      req.orderedItem.forEach((orderedItem) => {
        if (!data.orderItems.find(x => x.position === orderedItem.position)['test:control']) {
          const ret = orderedItem;
          delete ret.orderedItem;
        }
      });
    }
    return req;
  }

  return null;
}

/**
 * Flexible B request - but with missing OrderItem.AcceptedOffer for primary OrderItems
 *
 * @param {BReqTemplateData} data
 */
function createStandardBWithoutAcceptedOffer(data) {
  if (!data.orderProposalVersion) {
    const req = isPaidOpportunity(data) ? createStandardPaidBReq(data) : createStandardFreeBReq(data);
    if (req.orderedItem) {
      req.orderedItem.forEach((orderedItem) => {
        if (!data.orderItems.find(x => x.position === orderedItem.position)['test:control']) {
          const ret = orderedItem;
          delete ret.acceptedOffer;
        }
      });
    }
    return req;
  }

  return null;
}

/**
 * B request with attendee details
 *
 * @param {BReqTemplateData} data
 */
function createAttendeeDetails(data) {
  const req = createStandardPaidBReq(data);
  for (const orderItem of req.orderedItem) {
    orderItem.attendee = {
      '@type': 'Person',
      telephone: '07712345678',
      givenName: 'Fred',
      familyName: 'Bloggs',
      email: 'fred.bloggs@mailinator.com',
    };
  }
  return req;
}

/**
 * B request with additional details supplied
 *
 * @param {BReqTemplateData} data
 */
function createAdditionalDetailsSuppliedBReq(data) {
  const req = createStandardPaidBReq(data);
  const isOrderIntakeResponseValid = true;
  return addOrderItemIntakeFormResponse(req, data.positionOrderIntakeFormMap, isOrderIntakeResponseValid);
}

/**
 * B request with additional details required but invalidly supplied.
 * The invalid details supplied are dynamically created depending on the type of additional
 * details required (ShortAnswer, Paragraph, Dropdown, or Boolean)
 *
 * @param {BReqTemplateData} data
 */
function createAdditionalDetailsRequiredInvalidSuppliedBReq(data) {
  const req = createStandardPaidBReq(data);
  const isOrderIntakeResponseValid = false;
  return addOrderItemIntakeFormResponse(req, data.positionOrderIntakeFormMap, isOrderIntakeResponseValid);
}

/**
 * Template functions are put into this object so that the function can be
 * referred to by its key e.g. `standardFree`
 */
const bReqTemplates = {
  standardFree: createStandardFreeBReq,
  standardPaid: createStandardPaidBReq,
  standard: createStandardFreeOrPaidBReq,
  paidWithPayment: createPaidWithPaymentBReq,
  afterP: createAfterPBReq,
  noCustomerEmail: createNoCustomerEmailBReq,
  noBrokerName: createNoBrokerNameBReq,
  noBroker: createNoBrokerBReq,
  noCustomerAndNoBroker: createBReqWithoutCustomerAndBroker,
  incorrectTotalPaymentDuePrice: createIncorrectTotalPaymentDuePriceBReq,
  noPayment: createNoPaymentBReq,
  incorrectOrderDueToUnnecessaryPaymentProperty: createIncorrectOrderDueToUnnecessaryPaymentProperty,
  incorrectOrderDueToMissingIdentifierInPaymentProperty: createIncorrectOrderDueToMissingIdentifierInPaymentProperty,
  incorrectOrderDueToUnnecessaryPaymentThoughPaymentIdentifierIsMissing: createIncorrectOrderDueToUnnecessaryPaymentThoughPaymentIdentifierIsMissing,
  noCustomer: createBReqWithoutCustomer,
  businessCustomer: createBReqWithBusinessCustomer,
  missingPaymentReconciliationDetails: createMissingPaymentReconciliationDetailsBReq,
  incorrectReconciliationDetails: createIncorrectReconciliationDetails,
  noOrderedItem: createStandardBWithoutOrderedItem,
  noAcceptedOffer: createStandardBWithoutAcceptedOffer,
  attendeeDetails: createAttendeeDetails,
  additionalDetailsSupplied: createAdditionalDetailsSuppliedBReq,
  additionalDetailsRequiredInvalidSupplied: createAdditionalDetailsRequiredInvalidSuppliedBReq,
};

/**
 * @typedef {keyof typeof bReqTemplates} BReqTemplateRef Reference to a particular B Request template
 * @typedef {keyof Omit<typeof bReqTemplates, 'afterP'>} PReqTemplateRef P accepts the same sort of requests as B.
 *   Except for the "B after P" request.
 */

module.exports = {
  bReqTemplates,
};<|MERGE_RESOLUTION|>--- conflicted
+++ resolved
@@ -61,8 +61,7 @@
  */
 function assertPaymentIsAvailable(templateName, data) {
   if (!isPaymentAvailable(data)) {
-<<<<<<< HEAD
-    throw new Error(`${templateName} B request incorrectly used for an Order for which prepayment is unavailable. Consider using another B request template or a different OpportunityCriteria`);
+    throw new Error(`${templateName} B request incorrectly used for an Order for which openBookingPrepayment is unavailable. Consider using another B request template or a different OpportunityCriteria`);
   }
 }
 
@@ -76,10 +75,7 @@
  */
 function assertPaymentIsUnvailable(templateName, data) {
   if (isPaymentAvailable(data)) {
-    throw new Error(`${templateName} B request incorrectly used for an Order for which prepayment is available. Consider using another B request template or a different OpportunityCriteria`);
-=======
-    throw new Error(`${templateName} B request incorrectly used for an Order for which openBookingPrepayment is optional. Consider using another B request template or a different OpportunityCriteria`);
->>>>>>> 4e370800
+    throw new Error(`${templateName} B request incorrectly used for an Order for which openBookingPrepayment is optional/available. Consider using another B request template or a different OpportunityCriteria`);
   }
 }
 
