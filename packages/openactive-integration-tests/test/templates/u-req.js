--- conflicted
+++ resolved
@@ -45,7 +45,6 @@
 /**
  * @param {UReqTemplateData} data
  */
-<<<<<<< HEAD
 function createnonCustomerCancelledOrderItemStatus(data) {
   return {
     '@context': 'https://openactive.io/',
@@ -53,27 +52,28 @@
     orderedItem: [
       {
         '@type': 'OrderItem',
-        '@id': `${BOOKING_API_BASE}orders/${data._uuid}#/orderedItems/1`, // non existant OrderItem on non existant Order
+        '@id': `${BOOKING_API_BASE}/orders/${data._uuid}#/orderedItems/1`, // non existant OrderItem on non existant Order
         orderItemStatus: 'https://openactive.io/OrderItemConfirmed',
       },
     ],
-=======
+  };
+}
+
+/**
+ * @param {UReqTemplateData} data
+ */
 function createUReqWithExcessiveProperties(data) {
   return {
     ...createStandardUReq(data),
     '@id': 'excessiveField',
->>>>>>> 9bcbf506
   };
 }
 
 const uReqTemplates = {
   standard: createStandardUReq,
   nonExistantOrder: createNonExistantOrderUReq,
-<<<<<<< HEAD
   nonCustomerCancelledOrderItemStatus: createnonCustomerCancelledOrderItemStatus,
-=======
   excessiveProperties: createUReqWithExcessiveProperties,
->>>>>>> 9bcbf506
 };
 
 /**
