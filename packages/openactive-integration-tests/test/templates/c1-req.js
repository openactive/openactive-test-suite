const { dissocPath, dissoc, pipe, omit } = require('ramda');
const { createPaymentPart, additionalDetailsRequiredNotSupplied, additionalDetailsRequiredAndSupplied, additionalDetailsRequiredInvalidBooleanSupplied, additionalDetailsRequiredInvalidDropdownSupplied } = require('./common');

/**
 * @typedef {{
 *   sellerId: string,
 *   orderItems: {
 *     position: number,
 *     acceptedOffer: {
 *       '@id': string,
 *     },
 *     orderedItem: {
 *       '@type': string,
 *       '@id': string,
 *     },
 *   }[],
 *   brokerRole: string | null,
 * }} C1ReqTemplateData
 */

/**
 * @param {C1ReqTemplateData} data
 */
function createStandardC1Req(data) {
  return {
    '@context': 'https://openactive.io/',
    '@type': 'OrderQuote',
    brokerRole: data.brokerRole || 'https://openactive.io/AgentBroker',
    broker: {
      '@type': 'Organization',
      name: 'MyFitnessApp',
      url: 'https://myfitnessapp.example.com',
      description: 'A fitness app for all the community',
      logo: {
        '@type': 'ImageObject',
        url: 'http://data.myfitnessapp.org.uk/images/logo.png',
      },
      address: {
        '@type': 'PostalAddress',
        streetAddress: 'Alan Peacock Way',
        addressLocality: 'Village East',
        addressRegion: 'Middlesbrough',
        postalCode: 'TS4 3AE',
        addressCountry: 'GB',
      },
    },
    seller: {
      '@type': 'Organization',
      '@id': data.sellerId,
    },
    orderedItem: data.orderItems.map(orderItem => ({
      '@type': 'OrderItem',
      position: orderItem.position,
      acceptedOffer: {
        '@type': 'Offer',
        '@id': `${orderItem.acceptedOffer['@id']}`,
      },
      orderedItem: {
        '@type': `${orderItem.orderedItem['@type']}`,
        '@id': `${orderItem.orderedItem['@id']}`,
      },
      attendee: undefined,
      orderItemIntakeForm: undefined,
      orderItemIntakeFormResponse: undefined,
    })),
    payment: createPaymentPart(false),
  };
}

/**
 * C1 request with missing customer.email
 *
 * @param {C1ReqTemplateData} data
 */
function createNoBrokerNameC1Req(data) {
  const req = createStandardC1Req(data);
  return dissocPath(['broker', 'name'], req);
}

/**
<<<<<<< HEAD
 * C1 request with missing OrderItem.OrderedItem
 *
 * @param {C1ReqTemplateData} data
 */
function createStandardC1WithoutOrderedItem(data) {
  const req = createStandardC1Req(data);
  req.orderedItem.forEach((orderedItem) => {
    const ret = orderedItem;
    ret.orderedItem = null;
  });
=======
 * C1 request with attendee details
 *
 * @param {C1ReqTemplateData} data
 */
function createAttendeeDetailsC1Req(data) {
  const req = createStandardC1Req(data);
  for (const orderItem of req.orderedItem) {
    orderItem.attendee = {
      '@type': 'Person',
      telephone: '07712345678',
      givenName: 'Fred',
      familyName: 'Bloggs',
      email: 'fred.bloggs@mailinator.com',
    };
  }
>>>>>>> 471e52c5
  return req;
}

/**
<<<<<<< HEAD
 * C1 request with missing OrderItem.AcceptedOffer
 *
 * @param {C1ReqTemplateData} data
 */
function createStandardC1WithoutAcceptedOffer(data) {
  const req = createStandardC1Req(data);
  req.orderedItem.forEach((orderedItem) => {
    const ret = orderedItem;
    ret.orderedItem = null;
  });
  return req;
}

const c1ReqTemplates = {
  standard: createStandardC1Req,
  noBrokerName: createNoBrokerNameC1Req,
  noOrderedItem: createStandardC1WithoutOrderedItem,
  noAcceptedOffer: createStandardC1WithoutAcceptedOffer,
=======
 * C1 request with additional details required, but not supplied
 *
 * @param {C1ReqTemplateData} data
 */
function createAdditionalDetailsRequiredNotSuppliedC1Req(data) {
  const req = createStandardC1Req(data);
  return additionalDetailsRequiredNotSupplied(req);
}

/**
 * C1 request with additional details required and supplied
 *
 * @param {C1ReqTemplateData} data
 */
function createAdditionalDetailsRequiredAndSuppliedC1Req(data) {
  const req = createAdditionalDetailsRequiredNotSuppliedC1Req(data);
  return additionalDetailsRequiredAndSupplied(req);
}

/**
 * C1 request with additional details required, but invalid boolean value supplied
 *
 * @param {C1ReqTemplateData} data
 */
function createAdditionalDetailsRequiredInvalidBooleanSuppliedC1Req(data) {
  const req = createAdditionalDetailsRequiredNotSuppliedC1Req(data);
  return additionalDetailsRequiredInvalidBooleanSupplied(req);
}

/**
 * C1 request with additional details required, but invalid dropdown value supplied
 *
 * @param {C1ReqTemplateData} data
 */
function createAdditionalDetailsRequiredInvalidDropdownSuppliedC1Req(data) {
  const req = createAdditionalDetailsRequiredNotSuppliedC1Req(data);
  return additionalDetailsRequiredInvalidDropdownSupplied(req);
}

/**
 * C1 request with missing broker
 *
 * @param {C1ReqTemplateData} data
 */
function createNoBrokerC1Req(data) {
  const req = createStandardC1Req(data);
  return dissoc('broker', req);
}

/** C1 request with missing customer and broker */
const createNoCustomerAndNoBrokerC1Req = pipe(createStandardC1Req, omit(['customer', 'broker']));

const c1ReqTemplates = {
  standard: createStandardC1Req,
  noBrokerName: createNoBrokerNameC1Req,
  attendeeDetails: createAttendeeDetailsC1Req,
  additionalDetailsRequiredNotSupplied: createAdditionalDetailsRequiredNotSuppliedC1Req,
  additionalDetailsRequiredAndSupplied: createAdditionalDetailsRequiredAndSuppliedC1Req,
  additionalDetailsRequiredInvalidBooleanSupplied: createAdditionalDetailsRequiredInvalidBooleanSuppliedC1Req,
  additionalDetailsRequiredInvalidDropdownSupplied: createAdditionalDetailsRequiredInvalidDropdownSuppliedC1Req,
  noBroker: createNoBrokerC1Req,
  noCustomerAndNoBroker: createNoCustomerAndNoBrokerC1Req,
>>>>>>> 471e52c5
};

/**
 * @typedef {keyof typeof c1ReqTemplates} C1ReqTemplateRef Reference to a particular C1 Request template
 */

module.exports = {
  c1ReqTemplates,
};<|MERGE_RESOLUTION|>--- conflicted
+++ resolved
@@ -78,7 +78,6 @@
 }
 
 /**
-<<<<<<< HEAD
  * C1 request with missing OrderItem.OrderedItem
  *
  * @param {C1ReqTemplateData} data
@@ -89,7 +88,11 @@
     const ret = orderedItem;
     ret.orderedItem = null;
   });
-=======
+
+  return req;
+}
+
+/**
  * C1 request with attendee details
  *
  * @param {C1ReqTemplateData} data
@@ -105,12 +108,10 @@
       email: 'fred.bloggs@mailinator.com',
     };
   }
->>>>>>> 471e52c5
   return req;
 }
 
 /**
-<<<<<<< HEAD
  * C1 request with missing OrderItem.AcceptedOffer
  *
  * @param {C1ReqTemplateData} data
@@ -124,12 +125,8 @@
   return req;
 }
 
-const c1ReqTemplates = {
-  standard: createStandardC1Req,
-  noBrokerName: createNoBrokerNameC1Req,
-  noOrderedItem: createStandardC1WithoutOrderedItem,
-  noAcceptedOffer: createStandardC1WithoutAcceptedOffer,
-=======
+
+/**
  * C1 request with additional details required, but not supplied
  *
  * @param {C1ReqTemplateData} data
@@ -192,7 +189,8 @@
   additionalDetailsRequiredInvalidDropdownSupplied: createAdditionalDetailsRequiredInvalidDropdownSuppliedC1Req,
   noBroker: createNoBrokerC1Req,
   noCustomerAndNoBroker: createNoCustomerAndNoBrokerC1Req,
->>>>>>> 471e52c5
+  noOrderedItem: createStandardC1WithoutOrderedItem,
+  noAcceptedOffer: createStandardC1WithoutAcceptedOffer,
 };
 
 /**
