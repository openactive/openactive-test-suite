<<<<<<< HEAD
const { dissocPath } = require('ramda');
const { createPaymentPart, additionalDetailsRequiredNotSupplied, additionalDetailsRequiredAndSupplied, additionalDetailsRequiredInvalidBooleanSupplied, additionalDetailsRequiredInvalidDropdownSupplied } = require('./common');
=======
const { dissocPath, dissoc, pipe, omit } = require('ramda');
const { createPaymentPart } = require('./common');
>>>>>>> 869c42ba

/**
 * @typedef {{
 *   sellerId: string,
 *   orderItems: {
 *     position: number,
 *     acceptedOffer: {
 *       '@id': string,
 *     },
 *     orderedItem: {
 *       '@type': string,
 *       '@id': string,
 *     },
 *   }[],
 *   brokerRole: string | null,
 * }} C1ReqTemplateData
 */

/**
 * @param {C1ReqTemplateData} data
 */
function createStandardC1Req(data) {
  return {
    '@context': 'https://openactive.io/',
    '@type': 'OrderQuote',
    brokerRole: data.brokerRole || 'https://openactive.io/AgentBroker',
    broker: {
      '@type': 'Organization',
      name: 'MyFitnessApp',
      url: 'https://myfitnessapp.example.com',
      description: 'A fitness app for all the community',
      logo: {
        '@type': 'ImageObject',
        url: 'http://data.myfitnessapp.org.uk/images/logo.png',
      },
      address: {
        '@type': 'PostalAddress',
        streetAddress: 'Alan Peacock Way',
        addressLocality: 'Village East',
        addressRegion: 'Middlesbrough',
        postalCode: 'TS4 3AE',
        addressCountry: 'GB',
      },
    },
    seller: {
      '@type': 'Organization',
      '@id': data.sellerId,
    },
    orderedItem: data.orderItems.map(orderItem => ({
      '@type': 'OrderItem',
      position: orderItem.position,
      acceptedOffer: {
        '@type': 'Offer',
        '@id': `${orderItem.acceptedOffer['@id']}`,
      },
      orderedItem: {
        '@type': `${orderItem.orderedItem['@type']}`,
        '@id': `${orderItem.orderedItem['@id']}`,
      },
      attendee: undefined,
      orderItemIntakeForm: undefined,
      orderItemIntakeFormResponse: undefined,
    })),
    payment: createPaymentPart(false),
  };
}

/**
 * C1 request with missing customer.email
 *
 * @param {C1ReqTemplateData} data
 */
function createNoBrokerNameC1Req(data) {
  const req = createStandardC1Req(data);
  return dissocPath(['broker', 'name'], req);
}

/**
<<<<<<< HEAD
 * C1 request with attendee details
 *
 * @param {C1ReqTemplateData} data
 */
function createAttendeeDetailsC1Req(data) {
  const req = createStandardC1Req(data);
  req.orderedItem.forEach((o) => {
    // eslint-disable-next-line no-param-reassign
    o.attendee = {
      '@type': 'Person',
      telephone: '07712345678',
      givenName: 'Fred',
      familyName: 'Bloggs',
      email: 'fred.bloggs@mailinator.com',
    };
  });
  return req;
}

/**
 * C1 request with additional details required, but not supplied
 *
 * @param {C1ReqTemplateData} data
 */
function createAdditionalDetailsRequiredNotSuppliedC1Req(data) {
  const req = createStandardC1Req(data);
  return additionalDetailsRequiredNotSupplied(req);
}

/**
 * C1 request with additional details required and supplied
 *
 * @param {C1ReqTemplateData} data
 */
function createAdditionalDetailsRequiredAndSuppliedC1Req(data) {
  const req = createAdditionalDetailsRequiredNotSuppliedC1Req(data);
  return additionalDetailsRequiredAndSupplied(req);
}

/**
 * C1 request with additional details required, but invalid boolean value supplied
 *
 * @param {C1ReqTemplateData} data
 */
function createAdditionalDetailsRequiredInvalidBooleanSuppliedC1Req(data) {
  const req = createAdditionalDetailsRequiredNotSuppliedC1Req(data);
  return additionalDetailsRequiredInvalidBooleanSupplied(req);
}

/**
 * C1 request with additional details required, but invalid dropdown value supplied
 *
 * @param {C1ReqTemplateData} data
 */
function createAdditionalDetailsRequiredInvalidDropdownSuppliedC1Req(data) {
  const req = createAdditionalDetailsRequiredNotSuppliedC1Req(data);
  return additionalDetailsRequiredInvalidDropdownSupplied(req);
}
=======
 * C1 request with missing broker
 *
 * @param {C1ReqTemplateData} data
 */
function createNoBrokerC1Req(data) {
  const req = createStandardC1Req(data);
  return dissoc('broker', req);
}

/** C1 request with missing customer and broker */
const createNoCustomerAndNoBrokerC1Req = pipe(createStandardC1Req, omit(['customer', 'broker']));
>>>>>>> 869c42ba

const c1ReqTemplates = {
  standard: createStandardC1Req,
  noBrokerName: createNoBrokerNameC1Req,
<<<<<<< HEAD
  attendeeDetails: createAttendeeDetailsC1Req,
  additionalDetailsRequiredNotSupplied: createAdditionalDetailsRequiredNotSuppliedC1Req,
  additionalDetailsRequiredAndSupplied: createAdditionalDetailsRequiredAndSuppliedC1Req,
  additionalDetailsRequiredInvalidBooleanSupplied: createAdditionalDetailsRequiredInvalidBooleanSuppliedC1Req,
  additionalDetailsRequiredInvalidDropdownSupplied: createAdditionalDetailsRequiredInvalidDropdownSuppliedC1Req,
=======
  noBroker: createNoBrokerC1Req,
  noCustomerAndNoBroker: createNoCustomerAndNoBrokerC1Req,
>>>>>>> 869c42ba
};

/**
 * @typedef {keyof typeof c1ReqTemplates} C1ReqTemplateRef Reference to a particular C1 Request template
 */

module.exports = {
  c1ReqTemplates,
};<|MERGE_RESOLUTION|>--- conflicted
+++ resolved
@@ -1,10 +1,5 @@
-<<<<<<< HEAD
-const { dissocPath } = require('ramda');
+const { dissocPath, dissoc, pipe, omit } = require('ramda');
 const { createPaymentPart, additionalDetailsRequiredNotSupplied, additionalDetailsRequiredAndSupplied, additionalDetailsRequiredInvalidBooleanSupplied, additionalDetailsRequiredInvalidDropdownSupplied } = require('./common');
-=======
-const { dissocPath, dissoc, pipe, omit } = require('ramda');
-const { createPaymentPart } = require('./common');
->>>>>>> 869c42ba
 
 /**
  * @typedef {{
@@ -83,23 +78,21 @@
 }
 
 /**
-<<<<<<< HEAD
  * C1 request with attendee details
  *
  * @param {C1ReqTemplateData} data
  */
 function createAttendeeDetailsC1Req(data) {
   const req = createStandardC1Req(data);
-  req.orderedItem.forEach((o) => {
-    // eslint-disable-next-line no-param-reassign
-    o.attendee = {
+  for (const orderItem of req.orderedItem) {
+    orderItem.attendee = {
       '@type': 'Person',
       telephone: '07712345678',
       givenName: 'Fred',
       familyName: 'Bloggs',
       email: 'fred.bloggs@mailinator.com',
     };
-  });
+  }
   return req;
 }
 
@@ -142,7 +135,8 @@
   const req = createAdditionalDetailsRequiredNotSuppliedC1Req(data);
   return additionalDetailsRequiredInvalidDropdownSupplied(req);
 }
-=======
+
+/**
  * C1 request with missing broker
  *
  * @param {C1ReqTemplateData} data
@@ -154,21 +148,17 @@
 
 /** C1 request with missing customer and broker */
 const createNoCustomerAndNoBrokerC1Req = pipe(createStandardC1Req, omit(['customer', 'broker']));
->>>>>>> 869c42ba
 
 const c1ReqTemplates = {
   standard: createStandardC1Req,
   noBrokerName: createNoBrokerNameC1Req,
-<<<<<<< HEAD
   attendeeDetails: createAttendeeDetailsC1Req,
   additionalDetailsRequiredNotSupplied: createAdditionalDetailsRequiredNotSuppliedC1Req,
   additionalDetailsRequiredAndSupplied: createAdditionalDetailsRequiredAndSuppliedC1Req,
   additionalDetailsRequiredInvalidBooleanSupplied: createAdditionalDetailsRequiredInvalidBooleanSuppliedC1Req,
   additionalDetailsRequiredInvalidDropdownSupplied: createAdditionalDetailsRequiredInvalidDropdownSuppliedC1Req,
-=======
   noBroker: createNoBrokerC1Req,
   noCustomerAndNoBroker: createNoCustomerAndNoBrokerC1Req,
->>>>>>> 869c42ba
 };
 
 /**
