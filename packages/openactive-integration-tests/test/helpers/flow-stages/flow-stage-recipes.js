--- conflicted
+++ resolved
@@ -45,17 +45,13 @@
  *   taxMode?: string | null,
  *   includeAllOptionalFieldsWhenGeneratingCustomer?: boolean,
  *   accessPass?: AccessPassItem[] | null,
-<<<<<<< HEAD
  *   bookingPartnerIdentifier?: BookingPartnerIdentifier | null,
  *   uuid?: string | null,
- *   defaultFlowStageParams?: DefaultFlowStageParams | null;
  *   prerequisite?: UnknownFlowStageType | null;
-=======
  *   defaultFlowStageParams?: DefaultFlowStageParams | null,
  *   c1ExpectToFail?: boolean,
  *   c2ExpectToFail?: boolean,
  *   bookExpectToFail?: boolean,
->>>>>>> 4e370800
  * }} InitialiseSimpleC1C2BookFlowOptions
  */
 
@@ -126,16 +122,11 @@
       accessPass,
       brokerRole,
       firstStageReqTemplateRef: bookReqTemplateRef,
-<<<<<<< HEAD
-      getFirstStageInput: FlowStageRecipes.getSimpleBookFirstStageInput(fetchOpportunities, c1, c2),
-    });
-=======
-      getFirstStageInput: () => ({
-        orderItems: fetchOpportunities.getOutput().orderItems,
-        totalPaymentDue: c2.getStage('c2').getOutput().totalPaymentDue,
-        prepayment: c2.getStage('c2').getOutput().prepayment,
-        positionOrderIntakeFormMap: c1.getStage('c1').getOutput().positionOrderIntakeFormMap,
-      }),
+      getFirstStageInput: FlowStageRecipes.getSimpleBookFirstStageInput(
+        fetchOpportunities,
+        c1.getStage('c1'),
+        c2.getStage('c2'),
+      ),
       getAssertOpportunityCapacityInput: () => ({
         opportunityFeedExtractResponses: c2.getStage('assertOpportunityCapacityAfterC2').getOutput().opportunityFeedExtractResponses,
         orderItems: fetchOpportunities.getOutput().orderItems,
@@ -144,7 +135,6 @@
       paymentIdentifierIfPaid: FlowStageRecipes.createRandomPaymentIdentifierIfPaid(),
     };
     const bookRecipe = FlowStageRecipes.book(orderItemCriteriaList, defaultFlowStageParams, bookRecipeArgs);
->>>>>>> 4e370800
 
     return {
       fetchOpportunities,
@@ -177,30 +167,19 @@
     taxMode = null,
     bookingPartnerIdentifier = null,
     uuid = null,
-    prerequisite = null,
     ...options
   } = {}) {
-<<<<<<< HEAD
-    const defaultFlowStageParams = options.defaultFlowStageParams ?? FlowStageUtils.createSimpleDefaultFlowStageParams({
-      logger,
-      taxMode,
-      bookingPartnerIdentifier,
-      uuid,
-    });
-    const fetchOpportunities = new FetchOpportunitiesFlowStage({
-      ...defaultFlowStageParams,
-      prerequisite,
-=======
     const c2ExpectToFail = options.c2ExpectToFail ?? false;
 
     const { fetchOpportunities, c1, defaultFlowStageParams } = FlowStageRecipes.initialiseSimpleC1Flow(
->>>>>>> 4e370800
       orderItemCriteriaList,
       logger,
       describeFeatureRecord,
       {
         brokerRole,
         taxMode,
+        bookingPartnerIdentifier,
+        uuid,
         ...options,
       },
     );
@@ -252,6 +231,8 @@
     c1ReqTemplateRef = null,
     taxMode = null,
     brokerRole = null,
+    bookingPartnerIdentifier = null,
+    uuid = null,
     includeAllOptionalFieldsWhenGeneratingCustomer,
     ...options
   } = {}) {
@@ -259,6 +240,8 @@
       orderItemCriteriaList,
       logger,
       taxMode,
+      bookingPartnerIdentifier,
+      uuid,
       includeAllOptionalCustomerDetails: includeAllOptionalFieldsWhenGeneratingCustomer,
       describeFeatureRecord,
     });
@@ -548,6 +531,7 @@
       accessPass,
       firstStageReqTemplateRef,
       getFirstStageInput,
+      paymentIdentifierIfPaid,
     });
 
     const [b, orderFeedUpdateAfterDeleteProposal] = OrderFeedUpdateFlowStageUtils.wrap({
@@ -556,6 +540,7 @@
         defaultFlowStageParams,
         prerequisite: orderFeedUpdateListener,
         bookRecipeGetFirstStageInput: getFirstStageInput,
+        paymentIdentifierIfPaid,
       }),
       orderFeedUpdateParams: {
         ...defaultFlowStageParams,
@@ -564,15 +549,25 @@
         orderFeedType: 'order-proposals',
       },
     });
+    const getOpportunityExpectedCapacity = args.getOpportunityExpectedCapacity
+      ?? AssertOpportunityCapacityFlowStage.getOpportunityExpectedCapacityAfterBook(!(isExpectedToFail ?? false));
+    const assertOpportunityCapacityAfterBook = new AssertOpportunityCapacityFlowStage({
+      nameOfPreviousStage: 'OrderProposal Feed Deletion (after B)',
+      getOpportunityExpectedCapacity,
+      getInput: getAssertOpportunityCapacityInput,
+      prerequisite: orderFeedUpdateAfterDeleteProposal,
+      ...defaultFlowStageParams,
+    });
 
     return new BookRecipe({
-      firstStage: p,
-      lastStage: orderFeedUpdateAfterDeleteProposal,
+      // firstStage: p,
+      // lastStage: orderFeedUpdateAfterDeleteProposal,
       p,
       simulateSellerApproval,
       orderFeedUpdateCollector,
       b,
       orderFeedUpdateAfterDeleteProposal,
+      assertOpportunityCapacityAfterBook,
     });
   },
 
@@ -580,7 +575,7 @@
    * P -> Simulate Seller Approval -> Wait for it to appear in the OrderProposals feed.
    *
    * @param {DefaultFlowStageParams} defaultFlowStageParams
-   * @param {BookRecipeArgs} args
+   * @param {Omit<BookRecipeArgs, 'getAssertOpportunityCapacityInput'>} args
    */
   proposeAndSimulateSellerApproval(defaultFlowStageParams, {
     prerequisite,
@@ -588,6 +583,7 @@
     accessPass = null,
     firstStageReqTemplateRef = null,
     getFirstStageInput,
+    paymentIdentifierIfPaid,
   }) {
     const p = new PFlowStage({
       ...defaultFlowStageParams,
@@ -617,7 +613,6 @@
         orderFeedType: 'order-proposals',
       },
     });
-<<<<<<< HEAD
     return {
       p,
       simulateSellerApproval,
@@ -642,43 +637,6 @@
       totalPaymentDue: c2.getOutput().totalPaymentDue,
       prepayment: c2.getOutput().prepayment,
       positionOrderIntakeFormMap: c1.getOutput().positionOrderIntakeFormMap,
-=======
-
-    const [b, orderFeedUpdateAfterDeleteProposal] = OrderFeedUpdateFlowStageUtils.wrap({
-      wrappedStageFn: orderFeedUpdateListener => bAfterP({
-        p,
-        defaultFlowStageParams,
-        prerequisite: orderFeedUpdateListener,
-        bookRecipeGetFirstStageInput: getFirstStageInput,
-        paymentIdentifierIfPaid,
-      }),
-      orderFeedUpdateParams: {
-        ...defaultFlowStageParams,
-        prerequisite: orderFeedUpdateCollector,
-        testName: 'OrderProposal Feed Deletion (after B)',
-        orderFeedType: 'order-proposals',
-      },
-    });
-    const getOpportunityExpectedCapacity = args.getOpportunityExpectedCapacity
-      ?? AssertOpportunityCapacityFlowStage.getOpportunityExpectedCapacityAfterBook(!(isExpectedToFail ?? false));
-    const assertOpportunityCapacityAfterBook = new AssertOpportunityCapacityFlowStage({
-      nameOfPreviousStage: 'OrderProposal Feed Deletion (after B)',
-      getOpportunityExpectedCapacity,
-      getInput: getAssertOpportunityCapacityInput,
-      prerequisite: orderFeedUpdateAfterDeleteProposal,
-      ...defaultFlowStageParams,
-    });
-
-    return new BookRecipe({
-      // firstStage: p,
-      // lastStage: orderFeedUpdateAfterDeleteProposal,
-      p,
-      simulateSellerApproval,
-      orderFeedUpdateCollector,
-      b,
-      orderFeedUpdateAfterDeleteProposal,
-      assertOpportunityCapacityAfterBook,
->>>>>>> 4e370800
     });
   },
 
