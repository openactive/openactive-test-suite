--- conflicted
+++ resolved
@@ -34,12 +34,9 @@
  *   brokerRole?: string | null,
  *   taxMode?: string | null,
  *   accessPass?: AccessPassItem[] | null,
-<<<<<<< HEAD
  *   bookingPartnerIdentifier?: BookingPartnerIdentifier | null,
  *   uuid?: string | null,
-=======
  *   defaultFlowStageParams?: DefaultFlowStageParams | null;
->>>>>>> 0f61f981
  * }} InitialiseSimpleC1C2BookFlowOptions
  */
 
@@ -73,32 +70,17 @@
    * @param {InitialiseSimpleC1C2BookFlowOptions} [options]
    */
   initialiseSimpleC1C2BookFlow(orderItemCriteriaList, logger, {
-<<<<<<< HEAD
-    // c1ReqTemplateRef = null,
-    // c2ReqTemplateRef = null,
-    bookReqTemplateRef = null,
-    brokerRole = null,
-    // taxMode = null,
-    accessPass = null,
-    // bookingPartnerIdentifier = null,
-    ...c1c2Options
-=======
     bookReqTemplateRef = null,
     brokerRole = null,
     accessPass = null,
     ...options
->>>>>>> 0f61f981
   } = {}) {
     // ## Initiate Flow Stages
     const { fetchOpportunities, c1, c2, defaultFlowStageParams } = FlowStageRecipes.initialiseSimpleC1C2Flow(
       orderItemCriteriaList,
       logger,
       {
-<<<<<<< HEAD
-        ...c1c2Options,
-=======
         ...options,
->>>>>>> 0f61f981
         brokerRole,
       },
     );
@@ -144,21 +126,16 @@
     c2ReqTemplateRef = null,
     brokerRole = null,
     taxMode = null,
-<<<<<<< HEAD
     bookingPartnerIdentifier = null,
     uuid = null,
+    ...options
   } = {}) {
-    const defaultFlowStageParams = FlowStageUtils.createSimpleDefaultFlowStageParams({
+    const defaultFlowStageParams = options.defaultFlowStageParams ?? FlowStageUtils.createSimpleDefaultFlowStageParams({
       logger,
       taxMode,
       bookingPartnerIdentifier,
       uuid,
     });
-=======
-    ...options
-  } = {}) {
-    const defaultFlowStageParams = options.defaultFlowStageParams ?? FlowStageUtils.createSimpleDefaultFlowStageParams({ logger, taxMode });
->>>>>>> 0f61f981
     const fetchOpportunities = new FetchOpportunitiesFlowStage({
       ...defaultFlowStageParams,
       orderItemCriteriaList,
