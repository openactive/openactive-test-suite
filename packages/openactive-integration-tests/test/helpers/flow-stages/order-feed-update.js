/**
 * This actually contains 2 Flow Stages - a Listener and a Collector.
 *
 * The Test Suite is not constantly checking for Order Feed updates. It only
 * starts checking when instructed. Therefore, if, say, an order is cancelled and
 * then the Test Suite is instructed to check for the associated Order Feed update,
 * it is possible that the Booking System's order feed (if it was really quick!)
 * processes the cancellation and releases an update to their feed before the Test
 * Suite starts checking. Therefore, the Test Suite would miss the update and the
 * request would timeout.
 *
 * So, the fix is to have, when expecting Order Feed updates, the following stages
 * in sequence:
 *
 * 1. Order Feed Update Listener
 * 2. {A FlowStage which instructs the Booking System to update its Order Feed e.g. Cancellation}
 * 3. Order Feed Update Collector
 *
 * A `wrap` function has also been provided, to reduce the boilerplate of setting
 * up a listener and collector each time.
 */
const { getTotalPaymentDueFromOrder, getOrderProposalVersion, getOrderId, getPrepaymentFromOrder } = require('../order-utils');
const { FlowStage } = require('./flow-stage');
const { FlowStageUtils } = require('./flow-stage-utils');

/**
 * @typedef {import('chakram').ChakramResponse} ChakramResponse
 * @typedef {import('./fetch-opportunities').OrderItem} OrderItem
 * @typedef {import('../logger').BaseLoggerType} BaseLoggerType
 * @typedef {import('../request-helper').RequestHelperType} RequestHelperType
 * @typedef {import('../request-helper').OrderFeedType} OrderFeedType
 * @typedef {import('./flow-stage').FlowStageOutput} FlowStageOutput
 */

/**
 * @typedef {{}} ListenerInput
 * @typedef {{}} ListenerOutput
 *
 * @typedef {ListenerOutput} CollectorInput
 * @typedef {Required<Pick<FlowStageOutput, 'httpResponse' | 'totalPaymentDue' | 'prepayment' | 'orderProposalVersion' | 'orderId'>>} CollectorOutput
 */

/**
 * @param {object} args
 * @param {string} args.uuid
 * @param {RequestHelperType} args.requestHelper
 * @param {OrderFeedType} args.orderFeedType
 * @param {string} args.bookingPartnerIdentifier
 * @param {() => boolean} args.failEarlyIf
 * @param {import('../listener-item-expectations').ListenerItemExpectation[]} [args.listenerItemExpectations]
 * @returns {Promise<ListenerOutput>}
 */
<<<<<<< HEAD
async function runOrderFeedListener({ uuid, requestHelper, orderFeedType, bookingPartnerIdentifier, failEarlyIf }) {
=======
async function runOrderFeedListener({ uuid, requestHelper, orderFeedType, failEarlyIf, listenerItemExpectations }) {
>>>>>>> 4e370800
  // If a previous stage has failed, don't bother listening for the expected feed update.
  if (failEarlyIf()) {
    throw new Error('failing early as a previous stage failed');
  }
<<<<<<< HEAD
  // TODO allow specification of bookingPartnerIdentifier
  await requestHelper.postOrderFeedChangeListener(orderFeedType, bookingPartnerIdentifier, uuid);
=======
  /* TODO allow specification of bookingPartnerIdentifier. Currently we don't
  have any Order Feed Update tests which need to test anything other than the
  primary bookingPartnerIdentifier so this hasn't yet been required. */
  await requestHelper.postOrderFeedChangeListener(orderFeedType, 'primary', uuid, listenerItemExpectations);
>>>>>>> 4e370800
  return {};
}

/**
 * @param {object} args
 * @param {string} args.uuid
 * @param {RequestHelperType} args.requestHelper
 * @param {OrderFeedType} args.orderFeedType
 * @param {string} args.bookingPartnerIdentifier
 * @param {() => boolean} args.failEarlyIf
 * @returns {Promise<CollectorOutput>}
 */
async function runOrderFeedCollector({ uuid, requestHelper, orderFeedType, bookingPartnerIdentifier, failEarlyIf }) {
  if (failEarlyIf()) {
    throw new Error('failing early as a previous stage failed');
  }
<<<<<<< HEAD
  // TODO allow specification of bookingPartnerIdentifier
  const response = await requestHelper.getOrderFeedChangeCollection(orderFeedType, bookingPartnerIdentifier, uuid);
=======
  /* TODO allow specification of bookingPartnerIdentifier. Currently we don't
  have any Order Feed Update tests which need to test anything other than the
  primary bookingPartnerIdentifier so this hasn't yet been required. */
  const response = await requestHelper.getOrderFeedChangeCollection(orderFeedType, 'primary', uuid);
>>>>>>> 4e370800
  // Response will be for an RPDE item, so the Order is at `.data`
  const bookingSystemOrder = response.body && response.body.data;
  return {
    httpResponse: response,
    totalPaymentDue: getTotalPaymentDueFromOrder(bookingSystemOrder),
    prepayment: getPrepaymentFromOrder(bookingSystemOrder),
    orderProposalVersion: getOrderProposalVersion(bookingSystemOrder),
    orderId: getOrderId(bookingSystemOrder),
  };
}

/**
 * FlowStage which initiates the checking for Order Feed Updates.
 *
 * @extends {FlowStage<ListenerInput, ListenerOutput>}
 */
class OrderFeedUpdateListener extends FlowStage {
  /**
   * @param {object} args
   * @param {FlowStage<unknown, unknown>} [args.prerequisite]
   * @param {RequestHelperType} args.requestHelper
   * @param {string} args.uuid
   * @param {OrderFeedType} args.orderFeedType
   * @param {string} args.bookingPartnerIdentifier
   * @param {() => boolean} args.failEarlyIf
   * @param {import('../listener-item-expectations').ListenerItemExpectation[]} [args.listenerItemExpectations]
   */
<<<<<<< HEAD
  constructor({ prerequisite, uuid, requestHelper, orderFeedType, bookingPartnerIdentifier, failEarlyIf }) {
=======
  constructor({ prerequisite, uuid, requestHelper, orderFeedType, failEarlyIf, listenerItemExpectations }) {
>>>>>>> 4e370800
    super({
      prerequisite,
      getInput: FlowStageUtils.emptyGetInput,
      testName: '_Order Feed Update Listener',
      shouldDescribeFlowStage: false,
      async runFn() {
        return await runOrderFeedListener({
          uuid,
          requestHelper,
          orderFeedType,
          bookingPartnerIdentifier,
          failEarlyIf,
          listenerItemExpectations,
        });
      },
      itSuccessChecksFn() { /* there are no success checks - these happen at the OrderFeedUpdateCollector stage */ },
      itValidationTestsFn() { /* there are no validation tests - validation happens at the OrderFeedUpdateCollector stage */ },
    });
  }
}

/**
 * FlowStage which collects the results from an initiated Order Feed Update.
 *
 * This stage must come after (but not necessarily directly after) a Order Feed Update
 * Listener stage (@see OrderFeedUpdateListener).
 *
 * @extends {FlowStage<CollectorInput, CollectorOutput>}
 */
class OrderFeedUpdateCollector extends FlowStage {
  /**
   * @param {object} args
   * @param {string} args.testName
   * @param {FlowStage<unknown>} args.prerequisite
   * @param {BaseLoggerType} args.logger
   * @param {RequestHelperType} args.requestHelper
   * @param {string} args.uuid
   * @param {OrderFeedType} args.orderFeedType
   * @param {string} args.bookingPartnerIdentifier
   * @param {() => boolean} args.failEarlyIf
   */
  constructor({ testName, prerequisite, logger, uuid, requestHelper, orderFeedType, bookingPartnerIdentifier, failEarlyIf }) {
    super({
      prerequisite,
      getInput: FlowStageUtils.emptyGetInput,
      testName,
      async runFn() {
        return await runOrderFeedCollector({
          uuid,
          requestHelper,
          orderFeedType,
          bookingPartnerIdentifier,
          failEarlyIf,
        });
      },
      itSuccessChecksFn: FlowStageUtils.simpleHttp200SuccessChecks(),
      itValidationTestsFn: FlowStageUtils.simpleValidationTests(logger, {
        name: 'OrderFeed',
        validationMode: orderFeedType === 'orders' ? 'OrdersFeed' : 'OrderProposalsFeed',
      }),
    });
  }
}

const OrderFeedUpdateFlowStageUtils = {
  /**
   * Helper function to reduce the boilerplate of checking for Order Feed updates
   * in a flow. As mentioned in the doc at the top of this module, you need a listener
   * and collector flow stages.
   *
   * This function simplifies this for the most common use case:
   *
   * 1. Listen for changes to Order Feed
   * 2. Do some action that will cause the Booking System to put something into the Order Feed
   * 3. Collect that item from the Order Feed.
   *
   * To avoid doubt, when using this function, the following flow is created:
   *
   * 1. `orderFeedUpdateParams.prerequisite` (if supplied)
   * 2. An internal OrderFeedUpdateListener
   * 3. `wrappedStageFn(prerequisite)` (**as long as the wrapped stage
   *   sets, as its prerequisite, the argument supplied to it by function call**)
   * 4. `orderFeedUpdateCollector`
   * 5. Whatever FlowStage is set up to take `orderFeedUpdateCollector` as its prerequisite
   *
   * N.B. The Order Collector will fail early if the wrapped stage has an `httpResponse` with non-2xx status code.
   *
   * @template {import('./flow-stage').FlowStageType<any, any>} TWrappedFlowStage
   * @param {object} args
   * @param {(prerequisite: OrderFeedUpdateListener) => TWrappedFlowStage} args.wrappedStageFn
   *   Returns a Stage that will cause the Booking System to put something into the
   *   Order Feed.
   *   This stage must have its prerequisite set as the OrderFeedUpdateListener which
   *   is supplied to it in this function.
   * @param {object} args.orderFeedUpdateParams Params which will be fed into the
   *   OrderFeed update flow stages.
   * @param {OrderFeedType} [args.orderFeedUpdateParams.orderFeedType] Defaults to `orders`
   * @param {FlowStage<unknown, unknown>} [args.orderFeedUpdateParams.prerequisite]
   *   Prerequisite for the OrderFeedUpdateListener.
   * @param {string} args.orderFeedUpdateParams.testName Name for the OrderFeedUpdateCollector
   *   flow stage. A flow can have multiple OrderFeedUpdateCollectors, so its helpful
   *   to give them individual names, to make the test logs clearer.
   * @param {RequestHelperType} args.orderFeedUpdateParams.requestHelper
   * @param {BaseLoggerType} args.orderFeedUpdateParams.logger
   * @param {string} args.orderFeedUpdateParams.uuid
   * @param {string} [args.orderFeedUpdateParams.bookingPartnerIdentifier]
   * @param {() => boolean} [args.orderFeedUpdateParams.failEarlyIf] There's no point waiting for an Order Feed update that's never going
   *   to come. If a previous stage, which is supposed to have prompted an Order Feed update (e.g. a cancellation)
   *   then we want the Order Feed update to immediately fail. Otherwise it will wait and wait, which will last until
   *   the Jest timeout, leading to a frustrating experience for test runners.
   *
   *   Set `failEarlyIf` to a function that returns `true` if the Order Feed update should fail early.
   *
   *   Generally, this will be something like `failEarlyIf: () => p.getOutput().httpResponse.response.statusCode >= 400`.
   *
   *   Defaults to () => false (i.e. do not fail early).
   * @param {import('../listener-item-expectations').ListenerItemExpectation[]} [args.orderFeedUpdateParams.listenerItemExpectations]
   * @returns {[wrappedStage: TWrappedFlowStage, orderFeedUpdateCollector: OrderFeedUpdateCollector]}
   */
  wrap({ wrappedStageFn, orderFeedUpdateParams }) {
    const failEarlyIf = orderFeedUpdateParams.failEarlyIf ?? (() => false);
    const orderFeedType = orderFeedUpdateParams.orderFeedType ?? 'orders';
    const bookingPartnerIdentifier = orderFeedUpdateParams.bookingPartnerIdentifier ?? 'primary';
    const listenForOrderFeedUpdate = new OrderFeedUpdateListener({
      requestHelper: orderFeedUpdateParams.requestHelper,
      uuid: orderFeedUpdateParams.uuid,
      prerequisite: orderFeedUpdateParams.prerequisite,
      orderFeedType,
      bookingPartnerIdentifier,
      failEarlyIf,
      listenerItemExpectations: orderFeedUpdateParams.listenerItemExpectations,
    });
    const wrappedStage = wrappedStageFn(listenForOrderFeedUpdate);
    const collectOrderFeedUpdate = new OrderFeedUpdateCollector({
      testName: orderFeedUpdateParams.testName,
      prerequisite: wrappedStage,
      requestHelper: orderFeedUpdateParams.requestHelper,
      uuid: orderFeedUpdateParams.uuid,
      logger: orderFeedUpdateParams.logger,
      bookingPartnerIdentifier,
      orderFeedType,
      failEarlyIf: () => {
        if (failEarlyIf()) { return true; }
        // Don't bother collecting if the wrapped stage fails.
        if ((wrappedStage.getOutput()?.httpResponse?.response?.statusCode ?? 200) >= 400) { return true; }
        return false;
      },
    });
    return [wrappedStage, collectOrderFeedUpdate];
  },
};

/**
 * @typedef {InstanceType<typeof OrderFeedUpdateCollector>} OrderFeedUpdateCollectorType
 * @typedef {InstanceType<typeof OrderFeedUpdateListener>} OrderFeedUpdateListenerType
 */

module.exports = {
  OrderFeedUpdateListener,
  OrderFeedUpdateCollector,
  OrderFeedUpdateFlowStageUtils,
};<|MERGE_RESOLUTION|>--- conflicted
+++ resolved
@@ -50,24 +50,12 @@
  * @param {import('../listener-item-expectations').ListenerItemExpectation[]} [args.listenerItemExpectations]
  * @returns {Promise<ListenerOutput>}
  */
-<<<<<<< HEAD
-async function runOrderFeedListener({ uuid, requestHelper, orderFeedType, bookingPartnerIdentifier, failEarlyIf }) {
-=======
-async function runOrderFeedListener({ uuid, requestHelper, orderFeedType, failEarlyIf, listenerItemExpectations }) {
->>>>>>> 4e370800
+async function runOrderFeedListener({ uuid, requestHelper, orderFeedType, bookingPartnerIdentifier, failEarlyIf, listenerItemExpectations }) {
   // If a previous stage has failed, don't bother listening for the expected feed update.
   if (failEarlyIf()) {
     throw new Error('failing early as a previous stage failed');
   }
-<<<<<<< HEAD
-  // TODO allow specification of bookingPartnerIdentifier
-  await requestHelper.postOrderFeedChangeListener(orderFeedType, bookingPartnerIdentifier, uuid);
-=======
-  /* TODO allow specification of bookingPartnerIdentifier. Currently we don't
-  have any Order Feed Update tests which need to test anything other than the
-  primary bookingPartnerIdentifier so this hasn't yet been required. */
-  await requestHelper.postOrderFeedChangeListener(orderFeedType, 'primary', uuid, listenerItemExpectations);
->>>>>>> 4e370800
+  await requestHelper.postOrderFeedChangeListener(orderFeedType, bookingPartnerIdentifier, uuid, listenerItemExpectations);
   return {};
 }
 
@@ -84,15 +72,7 @@
   if (failEarlyIf()) {
     throw new Error('failing early as a previous stage failed');
   }
-<<<<<<< HEAD
-  // TODO allow specification of bookingPartnerIdentifier
   const response = await requestHelper.getOrderFeedChangeCollection(orderFeedType, bookingPartnerIdentifier, uuid);
-=======
-  /* TODO allow specification of bookingPartnerIdentifier. Currently we don't
-  have any Order Feed Update tests which need to test anything other than the
-  primary bookingPartnerIdentifier so this hasn't yet been required. */
-  const response = await requestHelper.getOrderFeedChangeCollection(orderFeedType, 'primary', uuid);
->>>>>>> 4e370800
   // Response will be for an RPDE item, so the Order is at `.data`
   const bookingSystemOrder = response.body && response.body.data;
   return {
@@ -120,11 +100,7 @@
    * @param {() => boolean} args.failEarlyIf
    * @param {import('../listener-item-expectations').ListenerItemExpectation[]} [args.listenerItemExpectations]
    */
-<<<<<<< HEAD
-  constructor({ prerequisite, uuid, requestHelper, orderFeedType, bookingPartnerIdentifier, failEarlyIf }) {
-=======
-  constructor({ prerequisite, uuid, requestHelper, orderFeedType, failEarlyIf, listenerItemExpectations }) {
->>>>>>> 4e370800
+  constructor({ prerequisite, uuid, requestHelper, orderFeedType, bookingPartnerIdentifier, failEarlyIf, listenerItemExpectations }) {
     super({
       prerequisite,
       getInput: FlowStageUtils.emptyGetInput,
