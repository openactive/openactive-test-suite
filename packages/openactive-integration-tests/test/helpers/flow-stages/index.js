const { BFlowStage } = require('./b');
const { C1FlowStage } = require('./c1');
const { C2FlowStage } = require('./c2');
<<<<<<< HEAD
const { CancelOrderFlowStage } = require('./cancel-order');
=======
const { OrderDeletionFlowStage } = require('./order-deletion');
>>>>>>> 4ccef566
const { FetchOpportunitiesFlowStage } = require('./fetch-opportunities');
const { FlowStageRecipes } = require('./flow-stage-recipes');
const { FlowStageUtils } = require('./flow-stage-utils');
const { OpportunityFeedUpdateCollectorFlowStage, OpportunityFeedUpdateFlowStageUtils, OpportunityFeedUpdateListenerFlowStage } = require('./opportunity-feed-update');
const { OrderFeedUpdateFlowStageUtils, OrderFeedUpdateListener, OrderFeedUpdateCollector } = require('./order-feed-update');
const { PFlowStage } = require('./p');
const { TestInterfaceActionFlowStage } = require('./test-interface-action');
const { OrderQuoteDeletionFlowStage } = require('./order-quote-deletion');


module.exports = {
  FetchOpportunitiesFlowStage,
  C1FlowStage,
  C2FlowStage,
  BFlowStage,
  PFlowStage,
<<<<<<< HEAD
  CancelOrderFlowStage,
=======
  OpportunityFeedUpdateCollectorFlowStage,
  OpportunityFeedUpdateFlowStageUtils,
  OpportunityFeedUpdateListenerFlowStage,
  OrderDeletionFlowStage,
>>>>>>> 4ccef566
  OrderFeedUpdateFlowStageUtils,
  OrderFeedUpdateListener,
  OrderFeedUpdateCollector,
  OrderQuoteDeletionFlowStage,
  TestInterfaceActionFlowStage,
  FlowStageRecipes,
  FlowStageUtils,
};<|MERGE_RESOLUTION|>--- conflicted
+++ resolved
@@ -1,11 +1,8 @@
 const { BFlowStage } = require('./b');
 const { C1FlowStage } = require('./c1');
 const { C2FlowStage } = require('./c2');
-<<<<<<< HEAD
 const { CancelOrderFlowStage } = require('./cancel-order');
-=======
 const { OrderDeletionFlowStage } = require('./order-deletion');
->>>>>>> 4ccef566
 const { FetchOpportunitiesFlowStage } = require('./fetch-opportunities');
 const { FlowStageRecipes } = require('./flow-stage-recipes');
 const { FlowStageUtils } = require('./flow-stage-utils');
@@ -22,14 +19,11 @@
   C2FlowStage,
   BFlowStage,
   PFlowStage,
-<<<<<<< HEAD
   CancelOrderFlowStage,
-=======
   OpportunityFeedUpdateCollectorFlowStage,
   OpportunityFeedUpdateFlowStageUtils,
   OpportunityFeedUpdateListenerFlowStage,
   OrderDeletionFlowStage,
->>>>>>> 4ccef566
   OrderFeedUpdateFlowStageUtils,
   OrderFeedUpdateListener,
   OrderFeedUpdateCollector,
