--- conflicted
+++ resolved
@@ -14,23 +14,7 @@
  * @typedef {import('../types/SellerConfig').SellerConfig} SellerConfig
  */
 
-<<<<<<< HEAD
-
-// eslint-disable-next-line camelcase
-const DEFAULT_ACCESS_TOKEN = global.SELLER_CONFIG?.primary?.authentication?.bookingPartnerTokenSets?.primary?.access_token;
-/** @type {SellerConfig['requestHeaders']} */
-const DEFAULT_REQUEST_HEADERS = {
-  ...(!DEFAULT_ACCESS_TOKEN ? undefined : {
-    Authorization: `Bearer ${DEFAULT_ACCESS_TOKEN}`,
-  }),
-  ...global.SELLER_CONFIG.primary.authentication.requestHeaders,
-};
-
-const { MICROSERVICE_BASE, BOOKING_API_BASE, TEST_DATASET_IDENTIFIER } = global;
-
-=======
 const { MICROSERVICE_BASE, BOOKING_API_BASE, TEST_DATASET_IDENTIFIER, SELLER_CONFIG } = global;
->>>>>>> 4cd5f89e
 
 class RequestHelper {
   /**
@@ -124,8 +108,12 @@
   }
 
   _getSellerRequestHeaders() {
+    // If broker microservice authentication fails, no accessToken will be supplied
+    const accessToken = this._sellerConfig?.authentication?.bookingPartnerTokenSets?.primary?.access_token;
     return {
-      Authorization: `Bearer ${this._sellerConfig.authentication.bookingPartnerTokenSets.primary.access_token}`,
+      ...(!accessToken ? undefined : {
+        Authorization: `Bearer ${accessToken}`,
+      }),
       ...this._sellerConfig.authentication.requestHeaders,
     };
     // if (this._sellerConfig) {
