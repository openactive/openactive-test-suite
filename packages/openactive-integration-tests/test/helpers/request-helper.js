--- conflicted
+++ resolved
@@ -14,16 +14,9 @@
  */
 
 const REQUEST_HEADERS = config.get('sellers.primary.requestHeaders');
-<<<<<<< HEAD
-
-const { MICROSERVICE_BASE } = global;
-const { BOOKING_API_BASE } = global;
-const { TEST_DATASET_IDENTIFIER } = global;
-=======
 
 const { MICROSERVICE_BASE, BOOKING_API_BASE, TEST_DATASET_IDENTIFIER } = global;
 
->>>>>>> a3401f33
 
 class RequestHelper {
   /**
