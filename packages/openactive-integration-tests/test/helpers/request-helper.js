--- conflicted
+++ resolved
@@ -269,18 +269,15 @@
   /**
    * @param {string} uuid
    * @param {import('../templates/c1-req').C1ReqTemplateData} params
+   * @param {string | null} [brokerRole] If included, overwrites the template's default brokerRole
    * @param {import('../templates/c1-req').C1ReqTemplateRef | null} [maybeC1ReqTemplateRef]
    */
-<<<<<<< HEAD
-  async putOrderQuoteTemplate(uuid, params, maybeC1ReqTemplateRef) {
+  async putOrderQuoteTemplate(uuid, params, brokerRole, maybeC1ReqTemplateRef) {
     const c1ReqTemplateRef = maybeC1ReqTemplateRef || 'standard';
-=======
-  async putOrderQuoteTemplate(uuid, params, brokerRole, c1ReqTemplateRef = 'standard') {
->>>>>>> c072cf7e
     const templateFn = c1ReqTemplates[c1ReqTemplateRef];
     const payload = templateFn(params);
 
-    if(brokerRole) {
+    if (brokerRole) {
       payload.brokerRole = brokerRole;
     }
 
@@ -300,18 +297,15 @@
   /**
    * @param {string} uuid
    * @param {import('../templates/c2-req').C2ReqTemplateData} params
+   * @param {string | null} [brokerRole] If included, overwrites the template's default brokerRole
    * @param {import('../templates/c2-req').C2ReqTemplateRef | null} [maybeC2ReqTemplateRef]
    */
-<<<<<<< HEAD
-  async putOrderQuote(uuid, params, maybeC2ReqTemplateRef) {
+  async putOrderQuote(uuid, params, brokerRole, maybeC2ReqTemplateRef) {
     const c2ReqTemplateRef = maybeC2ReqTemplateRef || 'standard';
-=======
-  async putOrderQuote(uuid, params, brokerRole = null, c2ReqTemplateRef = 'standard') {
->>>>>>> c072cf7e
     const templateFn = c2ReqTemplates[c2ReqTemplateRef];
     const payload = templateFn(params);
 
-    if(brokerRole) {
+    if (brokerRole) {
       payload.brokerRole = brokerRole;
     }
 
@@ -331,18 +325,18 @@
   /**
    * @param {string} uuid
    * @param {import('../templates/b-req').BReqTemplateData} params
+   * @param {string | null} [brokerRole] If included, overwrites the template's default brokerRole
    * @param {import('../templates/b-req').BReqTemplateRef | null} [maybeBReqTemplateRef]
    */
-<<<<<<< HEAD
-  async putOrder(uuid, params, maybeBReqTemplateRef) {
+  async putOrder(uuid, params, brokerRole, maybeBReqTemplateRef) {
     const bReqTemplateRef = maybeBReqTemplateRef || 'standard';
-=======
-  async putOrder(uuid, params, brokerRole = null, bReqTemplateRef = 'standard') {
->>>>>>> c072cf7e
     const templateFn = bReqTemplates[bReqTemplateRef];
     const payload = templateFn(params);
 
-    if(brokerRole) {
+    // a post-proposal B request doesn't include brokerRole (which would have been
+    // set in the P request), therefore, we only update brokerRole if is already
+    // part of the request
+    if (brokerRole && 'brokerRole' in payload) {
       payload.brokerRole = brokerRole;
     }
 
