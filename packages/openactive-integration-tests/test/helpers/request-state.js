--- conflicted
+++ resolved
@@ -302,13 +302,8 @@
     return this.pResponse.body.orderProposalVersion;
   }
 
-<<<<<<< HEAD
-  get orderItemId() {
+  get orderItemIdArray() {
     if (!this.bResponse) { return null; }
-=======
-  get orderItemIdArray() {
-    if (!this.bResponse) return;
->>>>>>> 35a529e9
 
     if (this.bResponse.body && this.bResponse.body.orderedItem) {
       return [this.bResponse.body.orderedItem[0]['@id']];
