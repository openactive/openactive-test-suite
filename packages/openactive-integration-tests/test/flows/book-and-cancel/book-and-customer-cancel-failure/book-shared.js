const chakram = require("chakram");
const expect = chakram.expect;
const Logger = require("../../../helpers/logger");
const {RequestState} = require("../../../helpers/request-state");
const {FlowHelper} = require("../../../helpers/flow-helper");
const sharedValidationTests = require("../../../shared-behaviours/validation");

function performTests(dataItem) {
  const { event: testEvent, price, name: eventName } = dataItem;

  const logger = new Logger(dataItem.name);

  const state = new RequestState(logger);
  const flow = new FlowHelper(state);

  beforeAll(async function() {
    logger.log(
      "\n\n** Test Event **: \n\n" + JSON.stringify(testEvent, null, 2)
    );

    await state.createScheduledSession(testEvent);
    await flow.getMatch();

    return chakram.wait();
  });

  afterAll(async function() {
    await state.deleteScheduledSession();

    await testHelper.deleteOrder(state.uuid, {
      sellerId: state.sellerId
    });
    return chakram.wait();
  });

  describe("C1", function() {
    beforeAll(async function() {
      await flow.C1();
    });

    it("should return 200 on success", function() {
      expect(state.c1Response).to.have.status(200);
    });

    it("should return newly created event", function() {
      expect(state.c1Response).to.have.json(
        "orderedItem[0].orderedItem.@type",
        "ScheduledSession"
      );
      expect(state.c1Response).to.have.json(
        "orderedItem[0].orderedItem.superEvent.name",
        eventName
      );
    });

    it("offer should have price of " + price, function() {
      expect(state.c1Response).to.have.json(
        "orderedItem[0].acceptedOffer.price",
        price
      );
    });

    it("C1 Order or OrderQuote should have one orderedItem", function() {
      expect(state.c1Response).to.have.schema("orderedItem", {
        minItems: 1,
        maxItems: 1
      });
    });

    sharedValidationTests.shouldBeValidResponse(
      () => state.c1Response.body,
      "C1",
      logger,
      {
        validationMode: "c1Response"
      }
    );
  });

  describe("C2", function() {
    beforeAll(async function() {
      await flow.C2();
    });

    it("should return 200 on success", function() {
      expect(state.c2Response).to.have.status(200);
    });

    it("offer should have price of " + price, function() {
      expect(state.c2Response).to.have.json(
        "orderedItem[0].acceptedOffer.price",
        price
      );
    });

    it("Order or OrderQuote should have one orderedItem", function() {
      expect(state.c2Response).to.have.schema("orderedItem", {
        minItems: 1,
        maxItems: 1
      });
    });

    sharedValidationTests.shouldBeValidResponse(
      () => state.c2Response.body,
      "C2",
      logger,
      {
        validationMode: "c2Response"
      }
    );
  });

  describe("B", function() {
    beforeAll(async function() {
      await flow.B();
    });

    it("should return 200 on success", function() {
      expect(state.bResponse).to.have.status(200);
    });

    it("should have price of " + price, function() {
      expect(state.bResponse).to.have.json(
        "orderedItem[0].acceptedOffer.price",
        price
      );
    });

    it("B Order or OrderQuote should have one orderedItem", function() {
      expect(state.bResponse).to.have.schema("orderedItem", {
        minItems: 1,
        maxItems: 1
      });
    });

<<<<<<< HEAD
    it("Result from B should OrderConfirmed orderItemStatus", function() {
      return expect(state.bResponse).to.have.json(
=======
    it("Result from B should OrderItemConfirmed orderItemStatus", async function() {
      return expect(bResponse).to.have.json(
>>>>>>> 86e5165d
        "orderedItem[0].orderItemStatus",
        "https://openactive.io/OrderItemConfirmed"
      );
    });

    sharedValidationTests.shouldBeValidResponse(
      () => state.bResponse.body,
      "B",
      logger,
      {
        validationMode: "bResponse"
      }
    );
  });

  describe("Orders Feed", function() {
    beforeAll(async function() {
      await flow.getFeedUpdate();
    });

    it("Orders feed result should have one orderedItem", function() {
      expect(state.ordersFeedUpdate).to.have.schema("data.orderedItem", {
        minItems: 1,
        maxItems: 1
      });
    });

    it(
      "Orders feed OrderItem should correct price of " + price, function() {
        expect(state.ordersFeedUpdate).to.have.json(
          "data.orderedItem[0].acceptedOffer.price",
          price
        );
      }
    );

    it("Orders feed totalPaymentDue should be correct", function() {
      expect(state.ordersFeedUpdate).to.have.json("data.totalPaymentDue.price", 0);
    });

    it("Order Cancellation return 204 on success", function() {
      expect(state.uResponse).to.have.status(204);
    });

    it("Orders feed should have CustomerCancelled as orderItemStatus", function() {
      expect(state.ordersFeedUpdate).to.have.json(
        "data.orderedItem[0].orderItemStatus",
        "https://openactive.io/CustomerCancelled"
      );
    });

    it("Order Cancellation return 400 on error", function() {
      expect(state.uResponse).to.have.status(400);
    });

    it("Order Cancellation should return CancellationNotPermittedError", function() {
      expect(state.uResponse).to.have.json("@type", "CancellationNotPermittedError");
    });

    sharedValidationTests.shouldBeValidResponse(
      () => state.ordersFeedUpdate.body.data,
      "Orders feed",
      logger, 
      {
        validationMode: "OrdersFeed",
      }
    );
  });
}

module.exports = {
  performTests
};<|MERGE_RESOLUTION|>--- conflicted
+++ resolved
@@ -133,13 +133,8 @@
       });
     });
 
-<<<<<<< HEAD
-    it("Result from B should OrderConfirmed orderItemStatus", function() {
+    it("Result from B should OrderItemConfirmed orderItemStatus", function() {
       return expect(state.bResponse).to.have.json(
-=======
-    it("Result from B should OrderItemConfirmed orderItemStatus", async function() {
-      return expect(bResponse).to.have.json(
->>>>>>> 86e5165d
         "orderedItem[0].orderItemStatus",
         "https://openactive.io/OrderItemConfirmed"
       );
@@ -202,7 +197,7 @@
     sharedValidationTests.shouldBeValidResponse(
       () => state.ordersFeedUpdate.body.data,
       "Orders feed",
-      logger, 
+      logger,
       {
         validationMode: "OrdersFeed",
       }
