const chai = require('chai');
const { FeatureHelper } = require('../../../../helpers/feature-helper');
const { FlowStageRecipes, FlowStageUtils } = require('../../../../helpers/flow-stages');

FeatureHelper.describeFeature(module, {
  testCategory: 'details-capture',
  testFeature: 'additional-details-capture',
  testFeatureImplemented: true,
  testIdentifier: 'additional-details-required-invalid-details-supplied',
  testName: 'Booking opportunity with additional details supplied but invalid details supplied',
  testDescription: 'Should error',
  testOpportunityCriteria: 'TestOpportunityBookableAdditionalDetails',
  controlOpportunityCriteria: 'TestOpportunityBookable',
},
(configuration, orderItemCriteria, featureIsImplemented, logger) => {
// ## Initiate Flow Stages
  const { fetchOpportunities, c1, c2, bookRecipe } = FlowStageRecipes.initialiseSimpleC1C2BookFlow(orderItemCriteria, logger, {
    c2ReqTemplateRef: 'additionalDetailsRequiredInvalidSupplied',
    bookReqTemplateRef: 'additionalDetailsRequiredInvalidSupplied',
    c2ExpectToFail: true,
    bookExpectToFail: true,
  });

  // ## Set up tests
  FlowStageUtils.describeRunAndCheckIsSuccessfulAndValid(fetchOpportunities);
  FlowStageUtils.describeRunAndCheckIsSuccessfulAndValid(c1);

<<<<<<< HEAD
  FlowStageUtils.describeRunAndCheckIsValid(c2, () => {
    it('should return an IncompleteAttendeeDetailsError on the OrderItem', () => {
      const positionsOfOrderItemsThatNeedIntakeForms = Object.keys(c1.getStage('c1').getOutput().positionOrderIntakeFormMap).map(parseInt);
      const orderItemsThatNeedIntakeForms = c2.getStage('c2').getOutput().httpResponse.body.orderedItem
=======
  function itShouldReturnAnInvalidIntakeFormError(flowStage) {
    it('should return an InvalidIntakeFormError on the OrderItem', () => {
      const positionsOfOrderItemsThatNeedIntakeForms = Object.keys(c1.getOutput().positionOrderIntakeFormMap).map(parseInt);
      const orderItemsThatNeedIntakeForms = flowStage.getOutput().httpResponse.body.orderedItem
>>>>>>> 1a5d4823
        .filter(orderItem => positionsOfOrderItemsThatNeedIntakeForms.includes(orderItem.position));

      for (const orderItem of orderItemsThatNeedIntakeForms) {
        chai.expect(orderItem).to.have.property('error');
        const errors = orderItem.error;
        const incompleteIntakeFormErrors = errors.filter(error => error['@type'] === 'InvalidIntakeFormError');
        chai.expect(incompleteIntakeFormErrors).to.have.lengthOf.above(0);
      }
    });
  }

  FlowStageUtils.describeRunAndCheckIsValid(c2, () => {
    itShouldReturnAnInvalidIntakeFormError(c2);
  });
  FlowStageUtils.describeRunAndCheckIsValid(bookRecipe.firstStage, () => {
    itShouldReturnAnInvalidIntakeFormError(bookRecipe.firstStage);
  });
});<|MERGE_RESOLUTION|>--- conflicted
+++ resolved
@@ -1,6 +1,6 @@
 const chai = require('chai');
 const { FeatureHelper } = require('../../../../helpers/feature-helper');
-const { FlowStageRecipes, FlowStageUtils } = require('../../../../helpers/flow-stages');
+const { FlowStageRecipes, FlowStageUtils, C2FlowStage, BFlowStage, PFlowStage } = require('../../../../helpers/flow-stages');
 
 FeatureHelper.describeFeature(module, {
   testCategory: 'details-capture',
@@ -25,17 +25,13 @@
   FlowStageUtils.describeRunAndCheckIsSuccessfulAndValid(fetchOpportunities);
   FlowStageUtils.describeRunAndCheckIsSuccessfulAndValid(c1);
 
-<<<<<<< HEAD
-  FlowStageUtils.describeRunAndCheckIsValid(c2, () => {
+  /**
+   * @param {C2FlowStage | BFlowStage | PFlowStage} flowStage
+   */
+  function itShouldReturnAnInvalidIntakeFormError(flowStage) {
     it('should return an IncompleteAttendeeDetailsError on the OrderItem', () => {
       const positionsOfOrderItemsThatNeedIntakeForms = Object.keys(c1.getStage('c1').getOutput().positionOrderIntakeFormMap).map(parseInt);
-      const orderItemsThatNeedIntakeForms = c2.getStage('c2').getOutput().httpResponse.body.orderedItem
-=======
-  function itShouldReturnAnInvalidIntakeFormError(flowStage) {
-    it('should return an InvalidIntakeFormError on the OrderItem', () => {
-      const positionsOfOrderItemsThatNeedIntakeForms = Object.keys(c1.getOutput().positionOrderIntakeFormMap).map(parseInt);
       const orderItemsThatNeedIntakeForms = flowStage.getOutput().httpResponse.body.orderedItem
->>>>>>> 1a5d4823
         .filter(orderItem => positionsOfOrderItemsThatNeedIntakeForms.includes(orderItem.position));
 
       for (const orderItem of orderItemsThatNeedIntakeForms) {
@@ -48,7 +44,7 @@
   }
 
   FlowStageUtils.describeRunAndCheckIsValid(c2, () => {
-    itShouldReturnAnInvalidIntakeFormError(c2);
+    itShouldReturnAnInvalidIntakeFormError(c2.getStage('c2'));
   });
   FlowStageUtils.describeRunAndCheckIsValid(bookRecipe.firstStage, () => {
     itShouldReturnAnInvalidIntakeFormError(bookRecipe.firstStage);
