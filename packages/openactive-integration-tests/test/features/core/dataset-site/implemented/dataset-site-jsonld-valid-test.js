const chakram = require('chakram');
const chai = require('chai');
const { FeatureHelper } = require('../../../../helpers/feature-helper');
const { GetDatasetSite } = require('../../../../shared-behaviours');

const { IMPLEMENTED_FEATURES } = global;

FeatureHelper.describeFeature(module, {
  testCategory: 'core',
  testFeature: 'dataset-site',
  testFeatureImplemented: true,
  testIdentifier: 'dataset-site-jsonld-valid',
  testName: 'Dataset Site JSON-LD valid',
  testDescription: 'Validates the JSON-LD within the dataset site, using the microservice as a caching proxy. If you make changes to the dataset site, you must restart the microservice.',
  doesNotUseOpportunitiesMode: true,
},
function (configuration, orderItemCriteria, featureIsImplemented, logger) {
  describe('Get Dataset Site', () => {
    const getDatasetSite = (new GetDatasetSite({ logger })
      .beforeSetup()
      .successChecks()
      .validationTests());

    it('should include accessService.endpointUrl of the Open Booking API', () => {
      chakram.expect(getDatasetSite.datasetSite).to.have.schema('accessService.endpointUrl', {
        type: 'string',
      });
    });

<<<<<<< HEAD
    // TODO does validator check that endpointUrl does not end in a `/` (as per Open API 3 Base URL https://swagger.io/docs/specification/api-host-and-base-path/)
    it('should include `accessService.endpointUrl` that does not end in a trailing "/"', () => {
=======
    /* TODO have validator check that endpointUrl does not end in a `/` (as per
    Open API 3 Base URL
    https://swagger.io/docs/specification/api-host-and-base-path/). See GitHub
    issue: https://github.com/openactive/data-model-validator/issues/450 */
    it('should include accessService.endpointUrl that does not end in a trailing "/"', () => {
>>>>>>> dde7caab
      chai.expect(getDatasetSite.datasetSite.body.accessService.endpointUrl).not.to.match(/\/$/g, 'a trailing /');
    });

    if (IMPLEMENTED_FEATURES['booking-partner-authentication'] === true) {
      it('should include `accessService.authenticationAuthority`, as the "booking-partner-authentication" feature is "true" in the config', () => {
        chakram.expect(getDatasetSite.datasetSite).to.have.schema('accessService.authenticationAuthority', {
          type: 'string',
        });
      });
    } else if (IMPLEMENTED_FEATURES['booking-partner-authentication'] === false) {
      it('should not include `accessService.authenticationAuthority`, as the "booking-partner-authentication" feature is "false" in the config', () => {
        chakram.expect(getDatasetSite.datasetSite).not.to.have.schema('accessService.authenticationAuthority', {
          type: 'string',
        });
      });
    }
  });
});<|MERGE_RESOLUTION|>--- conflicted
+++ resolved
@@ -27,16 +27,11 @@
       });
     });
 
-<<<<<<< HEAD
-    // TODO does validator check that endpointUrl does not end in a `/` (as per Open API 3 Base URL https://swagger.io/docs/specification/api-host-and-base-path/)
-    it('should include `accessService.endpointUrl` that does not end in a trailing "/"', () => {
-=======
     /* TODO have validator check that endpointUrl does not end in a `/` (as per
     Open API 3 Base URL
     https://swagger.io/docs/specification/api-host-and-base-path/). See GitHub
     issue: https://github.com/openactive/data-model-validator/issues/450 */
     it('should include accessService.endpointUrl that does not end in a trailing "/"', () => {
->>>>>>> dde7caab
       chai.expect(getDatasetSite.datasetSite.body.accessService.endpointUrl).not.to.match(/\/$/g, 'a trailing /');
     });
 
