[< Return to Overview](../../README.md)
# AgentBroker mode (agent-broker)

Support for AgentBroker mode


https://www.openactive.io/open-booking-api/EditorsDraft/#agentbroker

Coverage Status: **none**
### Test prerequisites
Opportunities that match the following criteria must exist in the booking system (for each configured `bookableOpportunityTypesInScope`) for the configured primary Seller in order to use `useRandomOpportunities: true`. Alternatively the following `testOpportunityCriteria` values must be supported by the [test interface](https://openactive.io/test-interface/) of the booking system for `useRandomOpportunities: false`.

[TestOpportunityBookable](https://openactive.io/test-interface#TestOpportunityBookable) x4

*Note the test coverage for this feature is currently nonexistent. The test suite does not yet include non-stubbed tests for this feature.*


## 'Implemented' tests

This feature is **required** by the Open Booking API specification, and so must always be set to `true` by `default.json` within `packages/openactive-integration-tests/config/`:

```json
"implementedFeatures": {
  ...
  "agent-broker": true,
  ...
}
```

| Identifier | Name | Description | Prerequisites per Opportunity Type |
|------------|------|-------------|---------------|
<<<<<<< HEAD
| [customer-included](./implemented/customer-included-test.js) | Successful request when customer is included in Order in AgentBroker mode | Successful request when customer is included in Order in AgentBroker mode | [TestOpportunityBookable](https://openactive.io/test-interface#TestOpportunityBookable) x4 |

=======
| [customer-not-included](./implemented/customer-not-included-test.js) | Customer not included in Order in AgentBroker mode | If customer is not included in Order in AgentBroker mode for B request, request shoud fail, returning 400 status code and IncompleteCustomerDetailsError. | [TestOpportunityBookable](https://openactive.io/test-interface#TestOpportunityBookable) x4 |



## 'Not Implemented' tests


| Identifier | Name | Description | Prerequisites per Opportunity Type |
|------------|------|-------------|---------------|
| [feature-required-noop](./not-implemented/feature-required-noop-test.js) | Feature required | This feature is required by the specification and must be implemented. |  |
>>>>>>> 52cb2d8d
<|MERGE_RESOLUTION|>--- conflicted
+++ resolved
@@ -17,6 +17,7 @@
 
 ## 'Implemented' tests
 
+
 This feature is **required** by the Open Booking API specification, and so must always be set to `true` by `default.json` within `packages/openactive-integration-tests/config/`:
 
 ```json
@@ -29,10 +30,7 @@
 
 | Identifier | Name | Description | Prerequisites per Opportunity Type |
 |------------|------|-------------|---------------|
-<<<<<<< HEAD
 | [customer-included](./implemented/customer-included-test.js) | Successful request when customer is included in Order in AgentBroker mode | Successful request when customer is included in Order in AgentBroker mode | [TestOpportunityBookable](https://openactive.io/test-interface#TestOpportunityBookable) x4 |
-
-=======
 | [customer-not-included](./implemented/customer-not-included-test.js) | Customer not included in Order in AgentBroker mode | If customer is not included in Order in AgentBroker mode for B request, request shoud fail, returning 400 status code and IncompleteCustomerDetailsError. | [TestOpportunityBookable](https://openactive.io/test-interface#TestOpportunityBookable) x4 |
 
 
@@ -42,5 +40,4 @@
 
 | Identifier | Name | Description | Prerequisites per Opportunity Type |
 |------------|------|-------------|---------------|
-| [feature-required-noop](./not-implemented/feature-required-noop-test.js) | Feature required | This feature is required by the specification and must be implemented. |  |
->>>>>>> 52cb2d8d
+| [feature-required-noop](./not-implemented/feature-required-noop-test.js) | Feature required | This feature is required by the specification and must be implemented. |  |