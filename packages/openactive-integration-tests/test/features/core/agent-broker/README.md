--- conflicted
+++ resolved
@@ -15,7 +15,6 @@
 *Note the test coverage for this feature is currently nonexistent. The test suite does not yet include non-stubbed tests for this feature.*
 
 
-<<<<<<< HEAD
 ## 'Implemented' tests
 
 This feature is **required** by the Open Booking API specification, and so must always be set to `true` by `default.json` within `packages/openactive-integration-tests/config/`:
@@ -32,7 +31,6 @@
 |------------|------|-------------|---------------|
 | [customer-not-included](./implemented/customer-not-included-test.js) | Customer not included in Order in AgentBroker mode | If customer is not included in Order in AgentBroker mode for B request, request shoud fail, returning 400 status code and IncompleteCustomerDetailsError. | [TestOpportunityBookable](https://openactive.io/test-interface#TestOpportunityBookable) x4 |
 
-=======
 
 
 ## 'Not Implemented' tests
@@ -40,5 +38,4 @@
 
 | Identifier | Name | Description | Prerequisites per Opportunity Type |
 |------------|------|-------------|---------------|
-| [feature-required-noop](./not-implemented/feature-required-noop-test.js) | Feature required | This feature is required by the specification and must be implemented. |  |
->>>>>>> 9bcbf506
+| [feature-required-noop](./not-implemented/feature-required-noop-test.js) | Feature required | This feature is required by the specification and must be implemented. |  |