const { expect } = require('chai');
const { FeatureHelper } = require('../../../../helpers/feature-helper');
const { Common } = require('../../../../shared-behaviours');
const { FlowStageUtils, FlowStageRecipes } = require('../../../../helpers/flow-stages');
const { itShouldReturnHttpStatus } = require('../../../../shared-behaviours/errors');

/**
 * @typedef {import('../../../../helpers/flow-stages/c1').C1FlowStageType} C1FlowStageType
 * @typedef {import('../../../../helpers/flow-stages/c2').C2FlowStageType} C2FlowStageType
 */

FeatureHelper.describeFeature(module, {
  testCategory: 'core',
  testFeature: 'availability-check',
  testFeatureImplemented: true,
  testIdentifier: 'opportunity-full',
  testName: 'OpportunityIsFullError returned for full OrderItems',
  testDescription: 'An availability check against a session filled to capacity. As no more capacity is available it is no-longer possible to obtain quotes.',
  // The primary opportunity criteria to use for the primary OrderItem under test
  testOpportunityCriteria: 'TestOpportunityBookableNoSpaces',
  // The secondary opportunity criteria to use for multiple OrderItem tests
  controlOpportunityCriteria: 'TestOpportunityBookable',
},
function (configuration, orderItemCriteriaList, featureIsImplemented, logger) {
  const { fetchOpportunities, c1, c2 } = FlowStageRecipes.initialiseSimpleC1C2Flow(orderItemCriteriaList, logger, { c1ExpectToFail: true, c2ExpectToFail: true });

  // # Set up Tests

  /**
   * C1/C2 should have returned that the full opportunity is indeed full.
   *
   * @param {C1FlowStageType | C2FlowStageType} flowStage
   */
  function itShouldReturnOpportunityIsFullError(flowStage) {
    itShouldReturnHttpStatus(409, () => flowStage.getOutput().httpResponse);

    Common.itForEachOrderItemByControl({
      orderItemCriteriaList,
      getFeedOrderItems: () => fetchOpportunities.getOutput().orderItems,
      getOrdersApiResponse: () => flowStage.getOutput().httpResponse,
    },
    'should include an OpportunityIsFullError',
    (feedOrderItem, apiResponseOrderItem, apiResponseOrderItemErrorTypes) => {
      expect(apiResponseOrderItemErrorTypes).to.include('OpportunityIsFullError');

      if (apiResponseOrderItem.orderedItem['@type'] === 'Slot') {
        expect(apiResponseOrderItem).to.nested.include({
          'orderedItem.remainingUses': 0,
        });
      } else {
        expect(apiResponseOrderItem).to.nested.include({
          'orderedItem.remainingAttendeeCapacity': 0,
        });
      }
    },
    'should not include an OpportunityIsFullError',
    (feedOrderItem, apiResponseOrderItem, apiResponseOrderItemErrorTypes) => {
      expect(apiResponseOrderItemErrorTypes).not.to.include('OpportunityIsFullError');

      if (apiResponseOrderItem.orderedItem['@type'] === 'Slot') {
        expect(apiResponseOrderItem).to.nested.include({
          'orderedItem.remainingUses': feedOrderItem.orderedItem.remainingUses,
        });
      } else {
        expect(apiResponseOrderItem).to.nested.include({
          'orderedItem.remainingAttendeeCapacity': feedOrderItem.orderedItem.remainingAttendeeCapacity,
        });
      }
    });
  }

  FlowStageUtils.describeRunAndCheckIsSuccessfulAndValid(fetchOpportunities);
<<<<<<< HEAD
  FlowStageUtils.describeRunAndCheckIsValid(c1, {doValidateInErrorMode: true}, () => {
    itShouldReturnOpportunityIsFullError(c1);
  });
  FlowStageUtils.describeRunAndCheckIsValid(c2, {doValidateInErrorMode: true}, () => {
    itShouldReturnOpportunityIsFullError(c2);
=======
  FlowStageUtils.describeRunAndCheckIsValid(c1, () => {
    itShouldReturnOpportunityIsFullError(c1.getStage('c1'));
  });
  FlowStageUtils.describeRunAndCheckIsValid(c2, () => {
    itShouldReturnOpportunityIsFullError(c2.getStage('c2'));
>>>>>>> 16139a16
  });
});<|MERGE_RESOLUTION|>--- conflicted
+++ resolved
@@ -70,18 +70,12 @@
   }
 
   FlowStageUtils.describeRunAndCheckIsSuccessfulAndValid(fetchOpportunities);
-<<<<<<< HEAD
-  FlowStageUtils.describeRunAndCheckIsValid(c1, {doValidateInErrorMode: true}, () => {
-    itShouldReturnOpportunityIsFullError(c1);
-  });
-  FlowStageUtils.describeRunAndCheckIsValid(c2, {doValidateInErrorMode: true}, () => {
-    itShouldReturnOpportunityIsFullError(c2);
-=======
   FlowStageUtils.describeRunAndCheckIsValid(c1, () => {
     itShouldReturnOpportunityIsFullError(c1.getStage('c1'));
-  });
+  },
+  { doValidateInOrderItemErrorMode: true });
   FlowStageUtils.describeRunAndCheckIsValid(c2, () => {
     itShouldReturnOpportunityIsFullError(c2.getStage('c2'));
->>>>>>> 16139a16
-  });
+  },
+  { doValidateInOrderItemErrorMode: true });
 });