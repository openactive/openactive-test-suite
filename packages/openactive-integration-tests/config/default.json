--- conflicted
+++ resolved
@@ -52,7 +52,7 @@
     "no-broker": null,
     "business-to-consumer-tax-calculation-net": null,
     "business-to-consumer-tax-calculation-gross": true,
-    "business-to-business-tax-calculation-net": null,
+    "business-to-business-tax-calculation-net": true,
     "business-to-business-tax-calculation-gross": true,
     "offer-overrides": null,
     "dynamic-payment": null,
@@ -77,10 +77,7 @@
         "X-OpenActive-Test-Client-Id": "test",
         "X-OpenActive-Test-Seller-Id": "https://openactive-reference-implementation.azurewebsites.net/api/identifiers/sellers/1"
       },
-<<<<<<< HEAD
       "taxMode": "https://openactive.io/TaxGross",
-=======
->>>>>>> 5d6602bc
       "paymentReconciliationDetails": {
         "name": "AcmeBroker Points",
         "accountId": "SN1593",
