{
  "outputPath": "./output/",
  "useRandomOpportunities": true,
  "generateConformanceCertificate": true,
  "conformanceCertificateId": "https://www.example.com/",
  "bookableOpportunityTypesInScope": {
    "ScheduledSession": true,
    "FacilityUseSlot": true,
    "IndividualFacilityUseSlot": false,
    "CourseInstance": false,
    "CourseInstanceSubEvent": false,
    "HeadlineEvent": false,
    "HeadlineEventSubEvent": false,
    "Event": false,
    "OnDemandEvent": false
  },
  "implementedFeatures": {
    "test-interface": true,
    "opportunity-feed": null,
    "dataset-site": true,
    "availability-check": true,
    "common-error-conditions": true,
    "amending-order-quote": true,
    "order-deletion": true,
    "agent-broker": true,
    "free-opportunities": true,
    "non-free-opportunities": true,
    "prepayment-required": true,
    "prepayment-optional": true,
    "prepayment-unavailable": true,
    "multiple-sellers": true,
    "payment-reconciliation-detail-validation": true,
    "booking-window": true,
    "customer-requested-cancellation": true,
    "cancellation-window": true,
    "seller-requested-cancellation": true,
    "seller-requested-cancellation-message": true,
    "seller-requested-replacement": true,
    "named-leasing": true,
    "anonymous-leasing": true,
    "customer-details-capture-non-essential": true,
    "customer-details-capture-identifier": true,
    "attendee-details-capture-without-payment": null,
    "attendee-details-capture-with-payment": null,
    "additional-details-capture": null,
    "access-code": true,
    "access-pass-image": true,
    "access-pass-barcode-seller-provided": true,
<<<<<<< HEAD
    "access-pass-barcode-broker-provided": true,
    "reseller-broker": null,
=======
    "access-pass-barcode-broker-provided": null,
    "reseller-broker": true,
>>>>>>> 4ce629ac
    "reseller-broker-tax-calculation": null,
    "no-broker": true,
    "business-to-consumer-tax-calculation-net": true,
    "business-to-consumer-tax-calculation-gross": true,
    "business-to-business-tax-calculation-net": true,
    "business-to-business-tax-calculation-gross": true,
    "offer-overrides": null,
    "dynamic-payment": null,
    "booking-restrictions": null,
    "customer-notice-notifications": true,
    "change-of-logistics-notifications": null,
<<<<<<< HEAD
    "access-code-update-notifications": true,
    "access-pass-update-notifications": true,
    "opportunity-attendance-updates": true,
    "terms-of-service": null,
=======
    "opportunity-attendance-updates": null,
    "access-code-update-notifications": null,
    "access-pass-update-notifications": null,
    "terms-of-service": true,
>>>>>>> 4ce629ac
    "terms-of-service-with-consent": null,
    "terms-of-service-with-consent-with-date-modified": null,
    "booking-partner-authentication": null,
    "minimal-proposal": true
  },
  "testDatasetIdentifier": "uat-ci",
  "sellers": {
    "primary": {
      "@type": "Organization",
      "@id": "https://openactive-reference-implementation.azurewebsites.net/api/identifiers/sellers/1",
      "requestHeaders": {
        "X-OpenActive-Test-Client-Id": "test",
        "X-OpenActive-Test-Seller-Id": "https://openactive-reference-implementation.azurewebsites.net/api/identifiers/sellers/1"
      },
      "taxMode": "https://openactive.io/TaxGross",
      "paymentReconciliationDetails": {
        "name": "AcmeBroker Points",
        "accountId": "SN1593",
        "paymentProviderId": "STRIPE"
      }
    },
    "secondary": {
      "@type": "Organization",
      "@id": "https://openactive-reference-implementation.azurewebsites.net/api/identifiers/sellers/2",
      "requestHeaders": {
        "X-OpenActive-Test-Client-Id": "test",
        "X-OpenActive-Test-Seller-Id": "https://openactive-reference-implementation.azurewebsites.net/api/identifiers/sellers/2"
      },
      "taxMode": "https://openactive.io/TaxNet"
    }
  }
}<|MERGE_RESOLUTION|>--- conflicted
+++ resolved
@@ -46,13 +46,8 @@
     "access-code": true,
     "access-pass-image": true,
     "access-pass-barcode-seller-provided": true,
-<<<<<<< HEAD
     "access-pass-barcode-broker-provided": true,
-    "reseller-broker": null,
-=======
-    "access-pass-barcode-broker-provided": null,
     "reseller-broker": true,
->>>>>>> 4ce629ac
     "reseller-broker-tax-calculation": null,
     "no-broker": true,
     "business-to-consumer-tax-calculation-net": true,
@@ -64,17 +59,10 @@
     "booking-restrictions": null,
     "customer-notice-notifications": true,
     "change-of-logistics-notifications": null,
-<<<<<<< HEAD
     "access-code-update-notifications": true,
     "access-pass-update-notifications": true,
     "opportunity-attendance-updates": true,
-    "terms-of-service": null,
-=======
-    "opportunity-attendance-updates": null,
-    "access-code-update-notifications": null,
-    "access-pass-update-notifications": null,
     "terms-of-service": true,
->>>>>>> 4ce629ac
     "terms-of-service-with-consent": null,
     "terms-of-service-with-consent-with-date-modified": null,
     "booking-partner-authentication": null,
