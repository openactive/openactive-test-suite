--- conflicted
+++ resolved
@@ -21,10 +21,6 @@
     "availability-check": true,
     "common-error-conditions": true,
     "amending-order-quote": true,
-<<<<<<< HEAD
-    "simple-book-free-opportunities": true,
-=======
->>>>>>> 6cde11e2
     "order-deletion": true,
     "agent-broker": true,
     "free-opportunities": true,
