{
  "name": "openactive-integration-tests",
  "version": "1.0.0",
  "description": "OpenActive booking system integration tests",
  "main": "app.js",
  "scripts": {
    "start": "jest",
    "test": "npm run lint && tsc && npm run doc-gen",
    "debug": "node --inspect ./node_modules/jest/bin/jest.js --runInBand",
    "lint": "eslint \"test/**/*.js\" \"documentation/**/*.js\"",
    "lint-fix": "npm run lint -- --fix",
    "doc-gen": "node documentation/generator.js",
    "certificate-validator": "node test/certification/certification-validator-microservice.js"
  },
  "author": "OpenActive Community <hello@openactive.io>",
  "license": "MIT",
  "eslintConfig": {},
  "dependencies": {
    "@openactive/data-model-validator": "^2.0.37",
<<<<<<< HEAD
    "@openactive/data-models": "^2.0.181",
=======
    "@openactive/data-models": "^2.0.194",
>>>>>>> 73c724c3
    "@openactive/test-interface-criteria": "file:../test-interface-criteria",
    "axios": "^0.19.0",
    "chai": "^4.2.0",
    "chai-arrays": "^2.2.0",
    "chai-url": "^1.0.4",
    "chakram": "^1.5.0",
    "chalk": "^3.0.0",
    "config": "^3.2.4",
    "express": "^4.17.1",
    "express-async-handler": "^1.1.4",
    "fast-glob": "^3.2.2",
    "fs-extra": "^7.0.1",
    "handlebars": "^4.7.3",
    "htmlmetaparser": "^2.0.3",
    "htmlparser2": "^4.1.0",
    "import-fresh": "^3.2.1",
    "jest": "^24.9.0",
    "jest-spec-reporter": "^1.0.10",
    "jszip": "^3.5.0",
    "lodash": "^4.17.19",
    "mkdirp": "^1.0.3",
    "moment": "^2.24.0",
    "p-memoize": "^3.1.0",
    "ramda": "^0.27.1",
    "rmfr": "^2.0.0",
    "shortid": "^2.2.16",
    "strip-ansi": "^6.0.0",
    "uuid": "^8.3.0"
  },
  "devDependencies": {
    "@types/chai": "^4.2.12",
    "@types/config": "0.0.36",
    "@types/jest": "^26.0.10",
    "@types/lodash": "^4.14.158",
    "@types/node": "^12.12.50",
    "@types/ramda": "^0.27.14",
    "@types/request": "^2.48.5",
    "@types/shortid": "0.0.29",
    "@types/uuid": "^8.0.0",
    "babel-eslint": "^10.1.0",
    "eslint": "^5.16.0",
    "eslint-config-airbnb": "^17.1.1",
    "eslint-plugin-import": "^2.20.0",
    "typescript": "^3.9.6"
  },
  "jest": {
    "verbose": false,
    "testMatch": [
      "**/test/features/**/*-test.[tj]s?(x)"
    ],
    "reporters": [
      "<rootDir>test/reporter.js"
    ],
    "setupFilesAfterEnv": [
      "<rootDir>test/setup.js"
    ],
    "globalSetup": "<rootDir>test/global-setup.js",
    "maxWorkers": 4,
    "testTimeout": 15000,
    "transform": {},
    "testEnvironment": "<rootDir>test/testEnvironment.js"
  },
  "engines": {
    "node": "12.18.2"
  }
}<|MERGE_RESOLUTION|>--- conflicted
+++ resolved
@@ -17,11 +17,7 @@
   "eslintConfig": {},
   "dependencies": {
     "@openactive/data-model-validator": "^2.0.37",
-<<<<<<< HEAD
-    "@openactive/data-models": "^2.0.181",
-=======
     "@openactive/data-models": "^2.0.194",
->>>>>>> 73c724c3
     "@openactive/test-interface-criteria": "file:../test-interface-criteria",
     "axios": "^0.19.0",
     "chai": "^4.2.0",
