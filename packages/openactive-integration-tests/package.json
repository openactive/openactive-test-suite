--- conflicted
+++ resolved
@@ -16,13 +16,8 @@
   "license": "MIT",
   "eslintConfig": {},
   "dependencies": {
-<<<<<<< HEAD
-    "@openactive/data-model-validator": "^2.0.37",
+    "@openactive/data-model-validator": "^2.0.41",
     "@openactive/data-models": "^2.0.201",
-=======
-    "@openactive/data-model-validator": "^2.0.41",
-    "@openactive/data-models": "^2.0.194",
->>>>>>> 9de50a84
     "@openactive/test-interface-criteria": "file:../test-interface-criteria",
     "axios": "^0.19.0",
     "chai": "^4.2.0",
