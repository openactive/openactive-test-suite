--- conflicted
+++ resolved
@@ -17,13 +17,8 @@
   "license": "MIT",
   "eslintConfig": {},
   "dependencies": {
-<<<<<<< HEAD
-    "@openactive/data-model-validator": "^2.0.46",
+    "@openactive/data-model-validator": "^2.0.47",
     "@openactive/data-models": "^2.0.211",
-=======
-    "@openactive/data-model-validator": "^2.0.47",
-    "@openactive/data-models": "^2.0.203",
->>>>>>> 6f0edff7
     "@openactive/openactive-openid-test-client": "file:../openactive-openid-test-client",
     "@openactive/test-interface-criteria": "file:../test-interface-criteria",
     "async-mutex": "^0.3.1",
