--- conflicted
+++ resolved
@@ -17,12 +17,8 @@
   "eslintConfig": {},
   "dependencies": {
     "@openactive/data-model-validator": "^2.0.37",
-<<<<<<< HEAD
-    "@openactive/data-models": "^2.0.149",
     "@openactive/openactive-openid-test-client": "file:../openactive-openid-test-client",
-=======
     "@openactive/data-models": "^2.0.194",
->>>>>>> 35a529e9
     "@openactive/test-interface-criteria": "file:../test-interface-criteria",
     "axios": "^0.19.0",
     "chai": "^4.2.0",
