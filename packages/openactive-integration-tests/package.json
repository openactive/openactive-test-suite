--- conflicted
+++ resolved
@@ -16,14 +16,9 @@
   "license": "MIT",
   "eslintConfig": {},
   "dependencies": {
-<<<<<<< HEAD
-    "@openactive/data-model-validator": "^2.0.41",
+    "@openactive/data-model-validator": "^2.0.46",
     "@openactive/openactive-openid-test-client": "file:../openactive-openid-test-client",
-    "@openactive/data-models": "^2.0.194",
-=======
-    "@openactive/data-model-validator": "^2.0.46",
     "@openactive/data-models": "^2.0.203",
->>>>>>> 7246dda3
     "@openactive/test-interface-criteria": "file:../test-interface-criteria",
     "axios": "^0.19.0",
     "chai": "^4.2.0",
