--- conflicted
+++ resolved
@@ -25,11 +25,8 @@
     "node": "18.17.1"
   },
   "devDependencies": {
-<<<<<<< HEAD
-=======
     "@types/jest": "^29.5.12",
     "@types/lodash": "^4.14.202",
->>>>>>> 46e9dfb8
     "@types/luxon": "^3.4.2",
     "copyfiles": "^2.3.0",
     "eslint": "7.24.0",
