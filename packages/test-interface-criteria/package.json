--- conflicted
+++ resolved
@@ -28,10 +28,7 @@
     "eslint": "7.24.0",
     "eslint-config-airbnb": "^18.2.1",
     "eslint-plugin-import": "^2.22.1",
-<<<<<<< HEAD
-=======
     "rimraf": "^5.0.5",
->>>>>>> 374ba842
     "typescript": "^5.1.6"
   }
 }