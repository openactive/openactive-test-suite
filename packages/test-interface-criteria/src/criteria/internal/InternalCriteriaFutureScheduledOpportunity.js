<<<<<<< HEAD
const moment = require('moment');
const {
  // EVENT_STATUS_EVENT_CANCELLED,
  // EVENT_STATUS_EVENT_POSTPONED,
  testOpportunityDataRequirements,
  dateRange,
  eventStatusOptionRequirements,
} = require('../../testDataRequirements');

/**
 * @typedef {import('../../types/Criteria').Criteria} Criteria
 * @typedef {import('../../types/Criteria').OpportunityConstraint} OpportunityConstraint
 */

const { createCriteria } = require('../criteriaUtils');

/**
 * @type {OpportunityConstraint}
 */
function startDateMustBe2HrsInAdvance(opportunity, options) {
  return moment(options.harvestStartTime).add(moment.duration('P2H')).isBefore(opportunity.startDate);
}

/**
 * @type {OpportunityConstraint}
 */
function eventStatusMustNotBeCancelledOrPostponed(opportunity) {
  return !(opportunity.eventStatus === 'https://schema.org/EventCancelled' || opportunity.eventStatus === 'https://schema.org/EventPostponed');
}
=======
const {
  createCriteria,
  mustNotRequireAttendeeDetails,
  startDateMustBe2HrsInAdvance,
  eventStatusMustNotBeCancelledOrPostponed,
} = require('../criteriaUtils');
>>>>>>> 005cbb31

/**
 * Useful base filters for future opportunities
 */
const InternalCriteriaFutureScheduledOpportunity = createCriteria({
  name: '_InternalCriteriaFutureScheduledOpportunity',
  opportunityConstraints: [
    [
      'Start date must be 2hrs in advance for random tests to use',
      startDateMustBe2HrsInAdvance,
    ],
    [
      'eventStatus must not be Cancelled or Postponed',
      eventStatusMustNotBeCancelledOrPostponed,
    ],
  ],
<<<<<<< HEAD
  offerConstraints: [],
  testDataRequirements: (options) => ({
    'test:testOpportunityDataRequirements': testOpportunityDataRequirements({
      'test:startDate': dateRange({
        minDate: moment(options.harvestStartTime).add(moment.duration('P2H')).toISOString(),
      }),
      'test:eventStatus': eventStatusOptionRequirements({
        blocklist: ['https://schema.org/EventCancelled', 'https://schema.org/EventPostponed'],
      }),
    }),
  }),
=======
  offerConstraints: [
    [
      'Must not require attendee details',
      mustNotRequireAttendeeDetails,
    ],
  ],
>>>>>>> 005cbb31
});

module.exports = {
  InternalCriteriaFutureScheduledOpportunity,
};<|MERGE_RESOLUTION|>--- conflicted
+++ resolved
@@ -1,4 +1,3 @@
-<<<<<<< HEAD
 const moment = require('moment');
 const {
   // EVENT_STATUS_EVENT_CANCELLED,
@@ -7,35 +6,17 @@
   dateRange,
   eventStatusOptionRequirements,
 } = require('../../testDataRequirements');
-
-/**
- * @typedef {import('../../types/Criteria').Criteria} Criteria
- * @typedef {import('../../types/Criteria').OpportunityConstraint} OpportunityConstraint
- */
-
-const { createCriteria } = require('../criteriaUtils');
-
-/**
- * @type {OpportunityConstraint}
- */
-function startDateMustBe2HrsInAdvance(opportunity, options) {
-  return moment(options.harvestStartTime).add(moment.duration('P2H')).isBefore(opportunity.startDate);
-}
-
-/**
- * @type {OpportunityConstraint}
- */
-function eventStatusMustNotBeCancelledOrPostponed(opportunity) {
-  return !(opportunity.eventStatus === 'https://schema.org/EventCancelled' || opportunity.eventStatus === 'https://schema.org/EventPostponed');
-}
-=======
 const {
   createCriteria,
   mustNotRequireAttendeeDetails,
   startDateMustBe2HrsInAdvance,
   eventStatusMustNotBeCancelledOrPostponed,
 } = require('../criteriaUtils');
->>>>>>> 005cbb31
+
+/**
+ * @typedef {import('../../types/Criteria').Criteria} Criteria
+ * @typedef {import('../../types/Criteria').OpportunityConstraint} OpportunityConstraint
+ */
 
 /**
  * Useful base filters for future opportunities
@@ -52,8 +33,6 @@
       eventStatusMustNotBeCancelledOrPostponed,
     ],
   ],
-<<<<<<< HEAD
-  offerConstraints: [],
   testDataRequirements: (options) => ({
     'test:testOpportunityDataRequirements': testOpportunityDataRequirements({
       'test:startDate': dateRange({
@@ -64,14 +43,12 @@
       }),
     }),
   }),
-=======
   offerConstraints: [
     [
       'Must not require attendee details',
       mustNotRequireAttendeeDetails,
     ],
   ],
->>>>>>> 005cbb31
 });
 
 module.exports = {
