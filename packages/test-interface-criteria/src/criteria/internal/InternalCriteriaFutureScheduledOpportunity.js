<<<<<<< HEAD
const moment = require('moment');
const {
  // EVENT_STATUS_EVENT_CANCELLED,
  // EVENT_STATUS_EVENT_POSTPONED,
  testOpportunityDataShapeExpression,
  dateRange,
  eventStatusOptionNodeConstraint,
} = require('../../testDataShape');

/**
 * @typedef {import('../../types/Criteria').Criteria} Criteria
 * @typedef {import('../../types/Criteria').OpportunityConstraint} OpportunityConstraint
 */

const { createCriteria } = require('../criteriaUtils');

/**
 * @type {OpportunityConstraint}
 */
function startDateMustBe2HrsInAdvance(opportunity, options) {
  return moment(options.harvestStartTime).add(moment.duration('P2H')).isBefore(opportunity.startDate);
}

/**
 * @type {OpportunityConstraint}
 */
function eventStatusMustNotBeCancelledOrPostponed(opportunity) {
  return !(opportunity.eventStatus === 'https://schema.org/EventCancelled' || opportunity.eventStatus === 'https://schema.org/EventPostponed');
}
=======
const {
  createCriteria,
  mustNotRequireAttendeeDetails,
  startDateMustBe2HrsInAdvance,
  eventStatusMustNotBeCancelledOrPostponed,
} = require('../criteriaUtils');
>>>>>>> ff7c3ac4

/**
 * Useful base filters for future opportunities
 */
const InternalCriteriaFutureScheduledOpportunity = createCriteria({
  name: '_InternalCriteriaFutureScheduledOpportunity',
  opportunityConstraints: [
    [
      'Start date must be 2hrs in advance for random tests to use',
      startDateMustBe2HrsInAdvance,
    ],
    [
      'eventStatus must not be Cancelled or Postponed',
      eventStatusMustNotBeCancelledOrPostponed,
    ],
  ],
<<<<<<< HEAD
  offerConstraints: [],
  testDataShape: (options) => ({
    opportunityConstraints: ({
      'schema:startDate': dateRange({
        minDate: moment(options.harvestStartTime).add(moment.duration('P2H')).toISOString(),
      }),
      'schema:eventStatus': eventStatusOptionNodeConstraint({
        blocklist: ['https://schema.org/EventCancelled', 'https://schema.org/EventPostponed'],
      }),
    }),
  }),
=======
  offerConstraints: [
    [
      'Must not require attendee details',
      mustNotRequireAttendeeDetails,
    ],
  ],
>>>>>>> ff7c3ac4
});

module.exports = {
  InternalCriteriaFutureScheduledOpportunity,
};<|MERGE_RESOLUTION|>--- conflicted
+++ resolved
@@ -1,9 +1,7 @@
-<<<<<<< HEAD
 const moment = require('moment');
 const {
   // EVENT_STATUS_EVENT_CANCELLED,
   // EVENT_STATUS_EVENT_POSTPONED,
-  testOpportunityDataShapeExpression,
   dateRange,
   eventStatusOptionNodeConstraint,
 } = require('../../testDataShape');
@@ -13,29 +11,12 @@
  * @typedef {import('../../types/Criteria').OpportunityConstraint} OpportunityConstraint
  */
 
-const { createCriteria } = require('../criteriaUtils');
-
-/**
- * @type {OpportunityConstraint}
- */
-function startDateMustBe2HrsInAdvance(opportunity, options) {
-  return moment(options.harvestStartTime).add(moment.duration('P2H')).isBefore(opportunity.startDate);
-}
-
-/**
- * @type {OpportunityConstraint}
- */
-function eventStatusMustNotBeCancelledOrPostponed(opportunity) {
-  return !(opportunity.eventStatus === 'https://schema.org/EventCancelled' || opportunity.eventStatus === 'https://schema.org/EventPostponed');
-}
-=======
 const {
   createCriteria,
   mustNotRequireAttendeeDetails,
   startDateMustBe2HrsInAdvance,
   eventStatusMustNotBeCancelledOrPostponed,
 } = require('../criteriaUtils');
->>>>>>> ff7c3ac4
 
 /**
  * Useful base filters for future opportunities
@@ -52,9 +33,13 @@
       eventStatusMustNotBeCancelledOrPostponed,
     ],
   ],
-<<<<<<< HEAD
-  offerConstraints: [],
-  testDataShape: (options) => ({
+  offerConstraints: [
+    [
+      'Must not require attendee details',
+      mustNotRequireAttendeeDetails,
+    ],
+  ],
+  testDataShape: options => ({
     opportunityConstraints: ({
       'schema:startDate': dateRange({
         minDate: moment(options.harvestStartTime).add(moment.duration('P2H')).toISOString(),
@@ -64,14 +49,6 @@
       }),
     }),
   }),
-=======
-  offerConstraints: [
-    [
-      'Must not require attendee details',
-      mustNotRequireAttendeeDetails,
-    ],
-  ],
->>>>>>> ff7c3ac4
 });
 
 module.exports = {
