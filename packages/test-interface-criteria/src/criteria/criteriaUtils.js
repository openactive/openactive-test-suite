const moment = require('moment');
const { isObject } = require('lodash');

/**
* @typedef {import('../types/Opportunity').Opportunity} Opportunity
* @typedef {import('../types/Offer').Offer} Offer
* @typedef {import('../types/Criteria').OpportunityConstraint} OpportunityConstraint
* @typedef {import('../types/Criteria').OfferConstraint} OfferConstraint
* @typedef {import('../types/Criteria').Criteria} Criteria
*/

/**
* @param {object} args
* @param {string} args.name
* @param {Criteria['opportunityConstraints']} args.opportunityConstraints
* @param {Criteria['offerConstraints']} args.offerConstraints
* @param {Criteria | null} [args.includeConstraintsFromCriteria] If provided,
*   opportunity and offer constraints will be included from this criteria.
* @returns {Criteria}
*/
function createCriteria({ name, opportunityConstraints, offerConstraints, includeConstraintsFromCriteria = null }) {
  const baseOpportunityConstraints = includeConstraintsFromCriteria ? includeConstraintsFromCriteria.opportunityConstraints : [];
  const baseOfferConstraints = includeConstraintsFromCriteria ? includeConstraintsFromCriteria.offerConstraints : [];
  return {
    name,
    opportunityConstraints: [
      ...baseOpportunityConstraints,
      ...opportunityConstraints,
    ],
    offerConstraints: [
      ...baseOfferConstraints,
      ...offerConstraints,
    ],
  };
}

/**
* @param {Opportunity} opportunity
* @returns {string}
*/
function getId(opportunity) {
  // return '@id' in opportunity ? opportunity['@id'] : opportunity.id;
  return opportunity['@id'] || opportunity.id;
}

/**
* @param {Opportunity} opportunity
* @returns {string}
*/
function getType(opportunity) {
  return opportunity['@type'] || opportunity.type;
}

/**
* @param {Opportunity} opportunity
* @returns {boolean}
*/
function hasCapacityLimitOfOne(opportunity) {
  // return true for a Slot of an IndividualFacilityUse, which is limited to a maximumUses of 1 by the specification.
  return opportunity && opportunity.facilityUse && getType(opportunity.facilityUse) === 'IndividualFacilityUse';
}

/**
* @param {Opportunity} opportunity
* @returns {number | null | undefined} Not all opportunities have
*   remainingAttendeeCapacity (which is optional in ScheduledSessions) or
*   remainingUses, therefore the return value may be null-ish.
*/
function getRemainingCapacity(opportunity) {
  return opportunity.remainingAttendeeCapacity !== undefined ? opportunity.remainingAttendeeCapacity : opportunity.remainingUses;
}

/**
* @type {OfferConstraint}
*/
function mustBeWithinBookingWindow(offer, opportunity, options) {
  if (!offer || !offer.validFromBeforeStartDate) {
    return null; // Required for validation step
  }

  const start = moment(opportunity.startDate);
  const duration = moment.duration(offer.validFromBeforeStartDate);

  const valid = start.subtract(duration).isBefore(options.harvestStartTime);
  return valid;
}

/**
* @type {OfferConstraint}
*/
function mustRequireAttendeeDetails(offer) {
  return Array.isArray(offer.openBookingFlowRequirement) && offer.openBookingFlowRequirement.includes('https://openactive.io/OpenBookingAttendeeDetails');
}

/**
* @type {OfferConstraint}
*/
function mustNotRequireAttendeeDetails(offer) {
  return !mustRequireAttendeeDetails(offer);
}

/**
<<<<<<< HEAD
 * @type {OfferConstraint}
 */
=======
* @type {OfferConstraint}
*/
>>>>>>> 30762b92
function mustRequireAdditionalDetails(offer) {
  return Array.isArray(offer.openBookingFlowRequirement) && offer.openBookingFlowRequirement.includes('https://openactive.io/OpenBookingIntakeForm');
}

/**
<<<<<<< HEAD
 * @type {OfferConstraint}
 */
=======
* @type {OfferConstraint}
*/
>>>>>>> 30762b92
function mustNotRequireAdditionalDetails(offer) {
  return !mustRequireAdditionalDetails(offer);
}

function mustBeWithinCancellationWindow(offer, opportunity, options) {
  if (!offer || !offer.latestCancellationBeforeStartDate) {
    return null; // Required for validation step
  }

  const start = moment(opportunity.startDate);
  const duration = moment.duration(offer.latestCancellationBeforeStartDate);

  const valid = !start.subtract(duration).isBefore(options.harvestStartTime);
  return valid;
}

/**
* @type {OpportunityConstraint}
*/
function remainingCapacityMustBeAtLeastTwo(opportunity) {
  // A capacity of at least 2 is needed for cases other than IndividualFacilityUse because the multiple OrderItem tests use 2 of the same item (via the opportunityReuseKey).
  // The opportunityReuseKey is not used for IndividualFacilityUse, which is limited to a maximumUses of 1 by the specification.
  return getRemainingCapacity(opportunity) > (hasCapacityLimitOfOne(opportunity) ? 0 : 1);
}

/**
* @type {OpportunityConstraint}
*/
function startDateMustBe2HrsInAdvance(opportunity, options) {
  return moment(options.harvestStartTime).add(moment.duration('P2H')).isBefore(opportunity.startDate);
}

/**
* @type {OpportunityConstraint}
*/
function eventStatusMustNotBeCancelledOrPostponed(opportunity) {
  return !(opportunity.eventStatus === 'https://schema.org/EventCancelled' || opportunity.eventStatus === 'https://schema.org/EventPostponed');
}

/**
* @type {OfferConstraint}
*/
function mustHaveBookableOffer(offer, opportunity, options) {
  return (Array.isArray(offer.availableChannel) && offer.availableChannel.includes('https://openactive.io/OpenBookingPrepayment'))
   && offer.advanceBooking !== 'https://openactive.io/Unavailable'
   && (!offer.validFromBeforeStartDate || moment(opportunity.startDate).subtract(moment.duration(offer.validFromBeforeStartDate)).isBefore(options.harvestStartTime));
}

/**
* @type {OfferConstraint}
*/
function mustNotAllowFullRefund(offer) {
  return offer.allowCustomerCancellationFullRefund === false;
}

/**
* @type {OfferConstraint}
*/
function mustAllowFullRefund(offer) {
  return offer.allowCustomerCancellationFullRefund === true;
}

/**
* For a session, get `organizer`. For a facility, get `provider`.
* These can be used interchangeably as `organizer` is either a Person or an Organization
* and `provider` is an Organization.
*
* @param {Opportunity} opportunity
*/
function getOrganizerOrProvider(opportunity) {
  if (isObject(opportunity.superEvent)) {
    // TS doesn't allow accessing unknown fields of an `object` type - not sure why
    return /** @type {any} */(opportunity.superEvent).organizer;
  }
  if (isObject(opportunity.facilityUse)) {
    // TS doesn't allow accessing unknown fields of an `object` type - not sure why
    return /** @type {any} */(opportunity.facilityUse).provider;
  }
  throw new Error(`Opportunity has neither superEvent nor facilityUse from which to get organizer/provider. Opportunity fields: ${Object.keys(opportunity).join(', ')}`);
}

module.exports = {
  createCriteria,
  getId,
  getType,
  getRemainingCapacity,
  mustBeWithinBookingWindow,
  mustBeWithinCancellationWindow,
  hasCapacityLimitOfOne,
  remainingCapacityMustBeAtLeastTwo,
  mustRequireAttendeeDetails,
  mustNotRequireAttendeeDetails,
  startDateMustBe2HrsInAdvance,
  eventStatusMustNotBeCancelledOrPostponed,
  mustHaveBookableOffer,
  getOrganizerOrProvider,
  mustNotAllowFullRefund,
  mustAllowFullRefund,
  mustRequireAdditionalDetails,
  mustNotRequireAdditionalDetails,
};<|MERGE_RESOLUTION|>--- conflicted
+++ resolved
@@ -100,25 +100,15 @@
 }
 
 /**
-<<<<<<< HEAD
  * @type {OfferConstraint}
  */
-=======
-* @type {OfferConstraint}
-*/
->>>>>>> 30762b92
 function mustRequireAdditionalDetails(offer) {
   return Array.isArray(offer.openBookingFlowRequirement) && offer.openBookingFlowRequirement.includes('https://openactive.io/OpenBookingIntakeForm');
 }
 
 /**
-<<<<<<< HEAD
  * @type {OfferConstraint}
  */
-=======
-* @type {OfferConstraint}
-*/
->>>>>>> 30762b92
 function mustNotRequireAdditionalDetails(offer) {
   return !mustRequireAdditionalDetails(offer);
 }
