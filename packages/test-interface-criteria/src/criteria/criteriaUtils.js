const moment = require('moment');
const { isObject, cloneDeep } = require('lodash');
const { DateTime, Duration } = require('luxon');

/**
<<<<<<< HEAD
 * @typedef {import('luxon').DateTime} DateTimeType
=======
>>>>>>> 46e9dfb8
 * @typedef {import('../types/Opportunity').Opportunity} Opportunity
 * @typedef {import('../types/Offer').Offer} Offer
 * @typedef {import('../types/Options').Options} Options
 * @typedef {import('../types/Criteria').OpportunityConstraint} OpportunityConstraint
 * @typedef {import('../types/Criteria').OfferConstraint} OfferConstraint
 * @typedef {import('../types/Criteria').Criteria} Criteria
 * @typedef {import('../types/Criteria').TestDataShapeFactory} TestDataShapeFactory
 * @typedef {import('../types/TestDataShape').TestDataShape} TestDataShape
 * @typedef {import('../types/TestDataShape').TestDataNodeConstraint} TestDataNodeConstraint
 * @typedef {import('../types/TestDataShape').DateRangeNodeConstraint} DateRangeNodeConstraint
 * @typedef {import('../types/TestDataShape').NumericNodeConstraint} NumericNodeConstraint
 * @typedef {import('../types/TestDataShape').ArrayConstraint} ArrayConstraint
 */

/**
 * @template {TestDataNodeConstraint} TNodeConstraint
 * @param {TNodeConstraint['@type']} expectedType
 * @param {TestDataNodeConstraint} requirement
 * @param {string} criteriaName
 * @returns {TNodeConstraint}
 */
function assertNodeConstraintType(expectedType, requirement, criteriaName) {
  if (requirement['@type'] !== expectedType) {
    throw new Error(`Cannot merge requirements for criteria "${criteriaName}" as they have different types. "${requirement['@type']}" !== "${expectedType}`);
  }
  return /** @type {any} */(requirement);
}

/**
 * @template {TestDataNodeConstraint} TNodeConstraint
 * @template {keyof TNodeConstraint} TFieldName
 * @param {TFieldName} fieldName
 * @param {TNodeConstraint} baseConstraint
 * @param {TNodeConstraint} extensionConstraint
 * @param {(reqAField: TNodeConstraint[TFieldName], reqBField: TNodeConstraint[TFieldName]) => TNodeConstraint[TFieldName] | null} getValueIfBothExist
 * @returns {{} | Pick<TNodeConstraint, TFieldName>} This format makes it easy to merge this data into an object literal.
 *   The result will look like e.g. `{ mininclusive: 3 }`.
 *   It can also be an empty object to cater for instances in which neither of the requirements have the field
 *   and therefore this field should not be added to the merged requirement.
 */
function mergeTestDataNodeConstraintField(
  fieldName,
  baseConstraint,
  extensionConstraint,
  getValueIfBothExist,
) {
  if (baseConstraint[fieldName] == null && extensionConstraint[fieldName] == null) {
    return {};
  }
  if (extensionConstraint[fieldName] != null && baseConstraint[fieldName] == null) {
    return { [fieldName]: extensionConstraint[fieldName] };
  }
  if (baseConstraint[fieldName] != null && extensionConstraint[fieldName] == null) {
    return { [fieldName]: baseConstraint[fieldName] };
  }
  const mergedValue = getValueIfBothExist(baseConstraint[fieldName], extensionConstraint[fieldName]);
  if (mergedValue == null) { return {}; }
  return { [fieldName]: mergedValue };
}

/**
 * @param {DateRangeNodeConstraint} reqA
 * @param {DateRangeNodeConstraint} reqB
 * @returns {DateRangeNodeConstraint}
 */
function mergeDateRangeNodeConstraints(reqA, reqB) {
  /** @type {DateRangeNodeConstraint} */
  return {
    '@type': 'test:DateRangeNodeConstraint',
    ...mergeTestDataNodeConstraintField('allowNull', reqA, reqB, (a, b) => (a && b ? true : null)),
    ...mergeTestDataNodeConstraintField('minDate', reqA, reqB, (a, b) => (
      moment.max(moment(a), moment(b)).utc().format())),
    ...mergeTestDataNodeConstraintField('maxDate', reqA, reqB, (a, b) => (
      moment.min(moment(a), moment(b)).utc().format())),
  };
}

/**
 * @param {NumericNodeConstraint} baseConstraint
 * @param {NumericNodeConstraint} extensionConstraint
 * @returns {NumericNodeConstraint}
 */
function mergeNumericNodeConstraints(baseConstraint, extensionConstraint) {
  return {
    '@type': 'NumericNodeConstraint',
    ...mergeTestDataNodeConstraintField(
      'mininclusive',
      baseConstraint,
      extensionConstraint,
      // The extension should overwrite the base if they both exist
      (base, extension) => extension,
    ),
    ...mergeTestDataNodeConstraintField(
      'maxinclusive',
      baseConstraint,
      extensionConstraint,
      // The extension should overwrite the base if they both exist
      (base, extension) => extension,
    ),
  };
}

/**
 * @param {ArrayConstraint} constraintA
 * @param {ArrayConstraint} constraintB
 * @param {string} criteriaName
 * @returns {ArrayConstraint}
 */
function mergeArrayConstraints(constraintA, constraintB, criteriaName) {
  // assert that datatype is the same
  if (constraintA.datatype !== constraintB.datatype) {
    throw new Error(`Cannot merge ArrayConstraints for criteria "${criteriaName}" as they have different data types. "${constraintA.datatype}" != "${constraintB.datatype}"`);
  }
  // includesAll arrays are merged
  const includesAll = [...new Set([ // dedupe any values that exist in both
    ...(constraintA.includesAll || []),
    ...(constraintB.includesAll || []),
  ])];
  // excludesAll arrays are merged
  const excludesAll = [...new Set([ // dedupe any values that exist in both
    ...(constraintA.excludesAll || []),
    ...(constraintB.excludesAll || []),
  ])];
  // assert that the merged includesAll & excludesAll have no values in common
  if (includesAll.some((value) => excludesAll.includes(value))) {
    throw new Error(`Cannot merge ArrayConstraints for criteria "${criteriaName}" as they have have conflicting includesAll/excludesAll values`);
  }
  // use the highest minLength
  const minLengthOrMinusOne = Math.max(constraintA.minLength ?? -1, constraintB.minLength ?? -1);
  return {
    '@type': 'test:ArrayConstraint',
    datatype: constraintA.datatype,
    ...(includesAll.length > 0 ? { includesAll } : {}),
    ...(excludesAll.length > 0 ? { excludesAll } : {}),
    ...(minLengthOrMinusOne >= 0 ? { minLength: minLengthOrMinusOne } : {}),
  };
}

/**
 * @param {TestDataNodeConstraint} reqA
 * @param {TestDataNodeConstraint} reqB
 * @param {string} criteriaName
 * @returns {TestDataNodeConstraint}
 */
function mergeTestData(reqA, reqB, criteriaName) {
  switch (reqA['@type']) {
    case 'test:DateRangeNodeConstraint':
      return mergeDateRangeNodeConstraints(reqA, assertNodeConstraintType('test:DateRangeNodeConstraint', reqB, criteriaName));
    case 'NumericNodeConstraint':
      return mergeNumericNodeConstraints(reqA, assertNodeConstraintType('NumericNodeConstraint', reqB, criteriaName));
    case 'test:ArrayConstraint':
      return mergeArrayConstraints(reqA, assertNodeConstraintType('test:ArrayConstraint', reqB, criteriaName), criteriaName);
    default:
      throw new Error(`Merging is not supported for requirements of type "${reqA['@type']}" (criteria "${criteriaName}").

Please consider implementing merging for this requirements if necessary.`);
  }
}

/**
 * @param {object} args
 * @param {string} args.name
 * @param {Criteria['opportunityConstraints']} args.opportunityConstraints
 * @param {Criteria['offerConstraints']} args.offerConstraints
 * @param {Criteria['testDataShape']} args.testDataShape
 * @param {Criteria | null} [args.includeConstraintsFromCriteria] If provided,
 *   opportunity and offer constraints will be included from this criteria.
 * @returns {Criteria}
 */
function createCriteria({
  name,
  opportunityConstraints,
  offerConstraints,
  testDataShape: testDataShapeFactory,
  includeConstraintsFromCriteria = null,
}) {
  const baseOpportunityConstraints = includeConstraintsFromCriteria ? includeConstraintsFromCriteria.opportunityConstraints : [];
  const baseOfferConstraints = includeConstraintsFromCriteria ? includeConstraintsFromCriteria.offerConstraints : [];
  /** @type {TestDataShapeFactory} */
  const baseTestDataShapeFactory = includeConstraintsFromCriteria
    ? includeConstraintsFromCriteria.testDataShape
    : () => ({ });
  return {
    name,
    opportunityConstraints: [
      ...baseOpportunityConstraints,
      ...opportunityConstraints,
    ],
    offerConstraints: [
      ...baseOfferConstraints,
      ...offerConstraints,
    ],
    testDataShape: (options) => {
      if (!includeConstraintsFromCriteria) { return testDataShapeFactory(options); }
      const baseTestDataShape = baseTestDataShapeFactory(options);
      const thisTestDataShape = testDataShapeFactory(options);
      return extendTestDataShape(baseTestDataShape, thisTestDataShape, name);
    },
  };
}

/**
 * Merge constraints so that the result has the simplest representation of the combination of all constraints.
 *
 * @param {TestDataShape} baseTestDataShape
 * @param {TestDataShape} extraTestDataShape
 * @param {string} criteriaName
 * @return {TestDataShape}
 */
function extendTestDataShape(baseTestDataShape, extraTestDataShape, criteriaName) {
  const resultTestDataShape = cloneDeep(extraTestDataShape);
  // Do any of the opportunity requirements overlap?
  if (baseTestDataShape.opportunityConstraints && extraTestDataShape.opportunityConstraints) {
    for (const key of Object.keys(baseTestDataShape.opportunityConstraints)) {
      const baseNodeConstraint = baseTestDataShape.opportunityConstraints[key];
      if (key in extraTestDataShape.opportunityConstraints) {
        const thisNodeConstraint = extraTestDataShape.opportunityConstraints[key];
        resultTestDataShape.opportunityConstraints[key] = mergeTestData(baseNodeConstraint, thisNodeConstraint, criteriaName);
      } else {
        resultTestDataShape.opportunityConstraints[key] = baseNodeConstraint;
      }
    }
  } else if (baseTestDataShape.opportunityConstraints) {
    resultTestDataShape.opportunityConstraints = baseTestDataShape.opportunityConstraints;
  }
  // Do any of the offer requirements overlap?
  if (baseTestDataShape.offerConstraints && extraTestDataShape.offerConstraints) {
    for (const key of Object.keys(baseTestDataShape.offerConstraints)) {
      const baseNodeConstraint = baseTestDataShape.offerConstraints[key];
      if (key in extraTestDataShape.offerConstraints) {
        const thisNodeConstraint = extraTestDataShape.offerConstraints[key];
        resultTestDataShape.offerConstraints[key] = mergeTestData(baseNodeConstraint, thisNodeConstraint, criteriaName);
      } else {
        resultTestDataShape.offerConstraints[key] = baseNodeConstraint;
      }
    }
  } else if (baseTestDataShape.offerConstraints) {
    resultTestDataShape.offerConstraints = baseTestDataShape.offerConstraints;
  }
  return resultTestDataShape;
}

/**
* @param {Opportunity} opportunity
* @returns {string}
*/
function getId(opportunity) {
  // return '@id' in opportunity ? opportunity['@id'] : opportunity.id;
  return opportunity['@id'] || opportunity.id;
}

/**
* @param {Opportunity} opportunity
* @returns {string}
*/
function getType(opportunity) {
  return opportunity['@type'] || opportunity.type;
}

/**
* @param {Opportunity} opportunity
* @returns {boolean}
*/
function hasCapacityLimitOfOne(opportunity) {
  // return true for a Slot of an IndividualFacilityUse, which is limited to a maximumUses of 1 by the specification.
  return opportunity && opportunity.facilityUse && getType(opportunity.facilityUse) === 'IndividualFacilityUse';
}

/**
* @param {Opportunity} opportunity
* @returns {number | null | undefined} Not all opportunities have
*   remainingAttendeeCapacity (which is optional in ScheduledSessions) or
*   remainingUses, therefore the return value may be null-ish.
*/
function getRemainingCapacity(opportunity) {
  return opportunity.remainingAttendeeCapacity !== undefined ? opportunity.remainingAttendeeCapacity : opportunity.remainingUses;
}

/**
 * @param {string} datetimeIso
 * @param {string} durationIso
 */
function dateMinusDuration(datetimeIso, durationIso) {
  return DateTime.fromISO(datetimeIso).minus(Duration.fromISO(durationIso));
}

/**
 * Get the date that the startDate - validFromBeforeStartDate window starts
 *
 * @param {Offer} offer
 * @param {Opportunity} opportunity
 * @returns {DateTimeType | null} null if there is no booking window lower limit defined.
 */
function getDateAfterWhichBookingsCanBeMade(offer, opportunity) {
  if (!offer || !offer.validFromBeforeStartDate) {
    return null; // has no booking window
  }

  return dateMinusDuration(opportunity.startDate, offer.validFromBeforeStartDate);
}

/**
 * Get the date that the startDate - validThroughBeforeStartDate window starts
 *
 * @param {Offer} offer
 * @param {Opportunity} opportunity
 * @returns {DateTimeType | null} null if there is no booking window upper limit defined.
 */
function getDateBeforeWhichBookingsCanBeMade(offer, opportunity) {
  if (!offer || !offer.validThroughBeforeStartDate) {
    return null; // has no booking window
  }

  return dateMinusDuration(opportunity.startDate, offer.validThroughBeforeStartDate);
}

/**
* @type {OfferConstraint}
*/
function mustRequireAttendeeDetails(offer) {
  return Array.isArray(offer.openBookingFlowRequirement) && offer.openBookingFlowRequirement.includes('https://openactive.io/OpenBookingAttendeeDetails');
}

/**
* @type {OfferConstraint}
*/
function mustNotRequireAttendeeDetails(offer) {
  return !mustRequireAttendeeDetails(offer);
}

/**
 * @type {OfferConstraint}
 */
function mustRequireAdditionalDetails(offer) {
  return Array.isArray(offer.openBookingFlowRequirement) && offer.openBookingFlowRequirement.includes('https://openactive.io/OpenBookingIntakeForm');
}

/**
 * @type {OfferConstraint}
 */
function mustNotRequireAdditionalDetails(offer) {
  return !mustRequireAdditionalDetails(offer);
}

/**
 * @type {OfferConstraint}
 */
function mustAllowProposalAmendment(offer) {
  return Array.isArray(offer.openBookingFlowRequirement) && offer.openBookingFlowRequirement.includes('https://openactive.io/OpenBookingNegotiation');
}

/**
 * @param {Offer} offer
 * @param {Opportunity} opportunity
 * @returns {DateTimeType | null} null if there is no cancellation window defined.
 */
function getDateBeforeWhichCancellationsCanBeMade(offer, opportunity) {
  if (!offer || !offer.latestCancellationBeforeStartDate) {
    return null; // has no cancellation window
  }
  return dateMinusDuration(opportunity.startDate, offer.latestCancellationBeforeStartDate);
}

/**
* @type {OpportunityConstraint}
*/
function remainingCapacityMustBeAtLeastTwo(opportunity) {
  // A capacity of at least 2 is needed for cases other than IndividualFacilityUse because the multiple OrderItem tests use 2 of the same item (via the opportunityReuseKey).
  // The opportunityReuseKey is not used for IndividualFacilityUse, which is limited to a maximumUses of 1 by the specification.
  return getRemainingCapacity(opportunity) > (hasCapacityLimitOfOne(opportunity) ? 0 : 1);
}

/**
* @type {OpportunityConstraint}
*/
function startDateMustBeOver2HrsInAdvance(opportunity, options) {
  return options.harvestStartTimeTwoHoursLater < DateTime.fromISO(opportunity.startDate);
}

/**
* @type {OpportunityConstraint}
*/
function endDateMustBeInThePast(opportunity) {
  return DateTime.fromISO(opportunity.endDate) < DateTime.now();
}

/**
* @type {OpportunityConstraint}
*/
function eventStatusMustNotBeCancelledOrPostponed(opportunity) {
  return !(opportunity.eventStatus === 'https://schema.org/EventCancelled' || opportunity.eventStatus === 'https://schema.org/EventPostponed');
}

/**
* @type {OfferConstraint}
*/
function mustNotBeOpenBookingInAdvanceUnavailable(offer) {
  return offer.openBookingInAdvance !== 'https://openactive.io/Unavailable';
}

/**
* @type {OfferConstraint}
*/
function mustBeInsideBookingWindowIfOneExists(offer, opportunity, options) {
  const dateAfterWhichBookingsCanBeMade = getDateAfterWhichBookingsCanBeMade(offer, opportunity);
  const dateBeforeWhichBookingsCanBeMade = getDateBeforeWhichBookingsCanBeMade(offer, opportunity);
  /* If, within 2 hours, the end of the booking window would be reached, it may be possible for this to happen
  during the test run. So, to be on the safe side, we only accept Opportunities whose booking window
  ends at least 2 hours in the future. */
  return (dateAfterWhichBookingsCanBeMade == null || options.harvestStartTime > dateAfterWhichBookingsCanBeMade)
   && (dateBeforeWhichBookingsCanBeMade == null || options.harvestStartTimeTwoHoursLater < dateBeforeWhichBookingsCanBeMade);
}

/**
* @type {OfferConstraint}
*/
function mustNotAllowFullRefund(offer, opportunity, options) {
  return offer.allowCustomerCancellationFullRefund === false
    || mustBeOutsideCancellationWindow(offer, opportunity, options);
}

/**
* @type {OfferConstraint}
*/
function mustAllowFullRefund(offer) {
  return offer.allowCustomerCancellationFullRefund === true;
}

const mustAllowFullRefundOfferConstraint = createCriteriaOfferConstraint(
  'Offer must be fully refundable on customer cancellation, with `"allowCustomerCancellationFullRefund": true`',
  mustAllowFullRefund,
);

/**
 * @type {OfferConstraint}
 */
function mustBeOutsideCancellationWindow(offer, opportunity, options) {
  const dateBeforeWhichCancellationsCanBeMade = getDateBeforeWhichCancellationsCanBeMade(offer, opportunity);
  if (dateBeforeWhichCancellationsCanBeMade == null) {
    return false; // has no cancellation window
  }
  // it has to be too late to cancel
  return options.harvestStartTime > dateBeforeWhichCancellationsCanBeMade;
}

/**
* For a session, get `organizer`. For a facility, get `provider`.
* These can be used interchangeably as `organizer` is either a Person or an Organization
* and `provider` is an Organization.
*
* @param {Opportunity} opportunity
*/
function getOrganizerOrProvider(opportunity) {
  if (isObject(opportunity.superEvent?.organizer)) {
    // TS doesn't allow accessing unknown fields of an `object` type - not sure why
    return /** @type {any} */(opportunity.superEvent?.organizer);
  }
  if (isObject(opportunity?.facilityUse?.aggregateFacilityUse)) {
    // TS doesn't allow accessing unknown fields of an `object` type - not sure why
    return /** @type {any} */(opportunity.facilityUse.aggregateFacilityUse).provider;
  }
  if (isObject(opportunity.facilityUse)) {
    // TS doesn't allow accessing unknown fields of an `object` type - not sure why
    return /** @type {any} */(opportunity.facilityUse).provider;
  }
  if (isObject(opportunity.organizer)) {
    // TS doesn't allow accessing unknown fields of an `object` type - not sure why
    return /** @type {any} */(opportunity.organizer);
  }
  if (isObject(opportunity.superEvent?.superEvent?.organizer)) {
    // TS doesn't allow accessing unknown fields of an `object` type - not sure why
    return /** @type {any} */(opportunity.superEvent?.superEvent?.organizer);
  }
  throw new Error(`Opportunity does not have organizer/provider. Opportunity fields: ${Object.keys(opportunity).join(', ')}`);
}

/**
 * @type {OpportunityConstraint}
 */
function sellerMustAllowOpenBooking(opportunity) {
  const organizerOrProvider = getOrganizerOrProvider(opportunity);
  return organizerOrProvider?.isOpenBookingAllowed === true;
}

/**
 * @type {OfferConstraint}
 */
function excludePaidBookableOffersWithPrepaymentUnavailable(offer) {
  return !(offer.price > 0 && offer.openBookingPrepayment === 'https://openactive.io/Unavailable');
}

/**
 * @param {string} name
 * @param {OfferConstraint} constraint
 * @returns {Criteria['offerConstraints'][number]}
 */
function createCriteriaOfferConstraint(name, constraint) {
  // It's frozen so that it may be easily used in multiple criteria without the possibility of
  // erroneous mutation in one criteria affecting all others.
  // In a later version of TS, just use `const` rather than `any`
  return Object.freeze(/** @type {any} */([name, constraint]));
}

module.exports = {
  createCriteria,
  getId,
  getType,
  getRemainingCapacity,
  getDateAfterWhichBookingsCanBeMade,
  getDateBeforeWhichBookingsCanBeMade,
  getDateBeforeWhichCancellationsCanBeMade,
  hasCapacityLimitOfOne,
  remainingCapacityMustBeAtLeastTwo,
  mustRequireAttendeeDetails,
  mustNotRequireAttendeeDetails,
  mustAllowProposalAmendment,
  startDateMustBeOver2HrsInAdvance,
  endDateMustBeInThePast,
  eventStatusMustNotBeCancelledOrPostponed,
  mustNotBeOpenBookingInAdvanceUnavailable,
  mustBeInsideBookingWindowIfOneExists,
  getOrganizerOrProvider,
  mustBeOutsideCancellationWindow,
  mustNotAllowFullRefund,
  mustAllowFullRefund,
  mustAllowFullRefundOfferConstraint,
  mustRequireAdditionalDetails,
  mustNotRequireAdditionalDetails,
  sellerMustAllowOpenBooking,
  excludePaidBookableOffersWithPrepaymentUnavailable,
  extendTestDataShape,
  createCriteriaOfferConstraint,
};<|MERGE_RESOLUTION|>--- conflicted
+++ resolved
@@ -3,10 +3,7 @@
 const { DateTime, Duration } = require('luxon');
 
 /**
-<<<<<<< HEAD
  * @typedef {import('luxon').DateTime} DateTimeType
-=======
->>>>>>> 46e9dfb8
  * @typedef {import('../types/Opportunity').Opportunity} Opportunity
  * @typedef {import('../types/Offer').Offer} Offer
  * @typedef {import('../types/Options').Options} Options
