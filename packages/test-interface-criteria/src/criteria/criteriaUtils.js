const moment = require('moment');
const { isObject } = require('lodash');

/**
 * @typedef {import('../types/Opportunity').Opportunity} Opportunity
 * @typedef {import('../types/Offer').Offer} Offer
 * @typedef {import('../types/Criteria').OpportunityConstraint} OpportunityConstraint
 * @typedef {import('../types/Criteria').OfferConstraint} OfferConstraint
 * @typedef {import('../types/Criteria').Criteria} Criteria
 */

/**
 * @param {object} args
 * @param {string} args.name
 * @param {Criteria['opportunityConstraints']} args.opportunityConstraints
 * @param {Criteria['offerConstraints']} args.offerConstraints
 * @param {Criteria | null} [args.includeConstraintsFromCriteria] If provided,
 *   opportunity and offer constraints will be included from this criteria.
 * @returns {Criteria}
 */
function createCriteria({ name, opportunityConstraints, offerConstraints, includeConstraintsFromCriteria = null }) {
  const baseOpportunityConstraints = includeConstraintsFromCriteria ? includeConstraintsFromCriteria.opportunityConstraints : [];
  const baseOfferConstraints = includeConstraintsFromCriteria ? includeConstraintsFromCriteria.offerConstraints : [];
  return {
    name,
    opportunityConstraints: [
      ...baseOpportunityConstraints,
      ...opportunityConstraints,
    ],
    offerConstraints: [
      ...baseOfferConstraints,
      ...offerConstraints,
    ],
  };
}

/**
 * @param {Opportunity} opportunity
 * @returns {string}
 */
function getId(opportunity) {
  // return '@id' in opportunity ? opportunity['@id'] : opportunity.id;
  return opportunity['@id'] || opportunity.id;
}

/**
 * @param {Opportunity} opportunity
 * @returns {string}
 */
function getType(opportunity) {
  return opportunity['@type'] || opportunity.type;
}

/**
 * @param {Opportunity} opportunity
 * @returns {boolean}
 */
function hasCapacityLimitOfOne(opportunity) {
  // return true for a Slot of an IndividualFacilityUse, which is limited to a maximumUses of 1 by the specification.
  return opportunity && opportunity.facilityUse && getType(opportunity.facilityUse) === 'IndividualFacilityUse';
}

/**
 * @param {Opportunity} opportunity
 * @returns {number | null | undefined} Not all opportunities have
 *   remainingAttendeeCapacity (which is optional in ScheduledSessions) or
 *   remainingUses, therefore the return value may be null-ish.
 */
function getRemainingCapacity(opportunity) {
  return opportunity.remainingAttendeeCapacity !== undefined ? opportunity.remainingAttendeeCapacity : opportunity.remainingUses;
}

/**
 * @type {OfferConstraint}
 */
function mustBeWithinBookingWindow(offer, opportunity, options) {
  if (!offer || !offer.validFromBeforeStartDate) {
    return null; // Required for validation step
  }

  const start = moment(opportunity.startDate);
  const duration = moment.duration(offer.validFromBeforeStartDate);

  const valid = start.subtract(duration).isBefore(options.harvestStartTime);
  return valid;
}

/**
 * @type {OfferConstraint}
 */
function mustRequireAttendeeDetails(offer) {
  return Array.isArray(offer.openBookingFlowRequirement) && offer.openBookingFlowRequirement.includes('https://openactive.io/OpenBookingAttendeeDetails');
}

/**
 * @type {OfferConstraint}
 */
function mustNotRequireAttendeeDetails(offer) {
  return !offer.openBookingFlowRequirement
         || (Array.isArray(offer.openBookingFlowRequirement) && !offer.openBookingFlowRequirement.includes('https://openactive.io/OpenBookingAttendeeDetails'));
}

/**
 * @type {OpportunityConstraint}
 */
function remainingCapacityMustBeAtLeastTwo(opportunity) {
  // A capacity of at least 2 is needed for cases other than IndividualFacilityUse because the multiple OrderItem tests use 2 of the same item (via the opportunityReuseKey).
  // The opportunityReuseKey is not used for IndividualFacilityUse, which is limited to a maximumUses of 1 by the specification.
  return getRemainingCapacity(opportunity) > (hasCapacityLimitOfOne(opportunity) ? 0 : 1);
}

/**
<<<<<<< HEAD
 * @type {OpportunityConstraint}
 */
function startDateMustBe2HrsInAdvance(opportunity, options) {
  return moment(options.harvestStartTime).add(moment.duration('P2H')).isBefore(opportunity.startDate);
}

/**
 * @type {OpportunityConstraint}
 */
function eventStatusMustNotBeCancelledOrPostponed(opportunity) {
  return !(opportunity.eventStatus === 'https://schema.org/EventCancelled' || opportunity.eventStatus === 'https://schema.org/EventPostponed');
}

/**
 * @type {OfferConstraint}
 */
function mustHaveBookableOffer(offer, opportunity, options) {
  return (Array.isArray(offer.availableChannel) && offer.availableChannel.includes('https://openactive.io/OpenBookingPrepayment'))
    && offer.advanceBooking !== 'https://openactive.io/Unavailable'
    && (!offer.validFromBeforeStartDate || moment(opportunity.startDate).subtract(moment.duration(offer.validFromBeforeStartDate)).isBefore(options.harvestStartTime));
=======
 * For a session, get `organizer`. For a facility, get `provider`.
 * These can be used interchangeably as `organizer` is either a Person or an Organization
 * and `provider` is an Organization.
 *
 * @param {Opportunity} opportunity
 */
function getOrganizerOrProvider(opportunity) {
  if (isObject(opportunity.superEvent)) {
    // TS doesn't allow accessing unknown fields of an `object` type - not sure why
    return /** @type {any} */(opportunity.superEvent).organizer;
  }
  if (isObject(opportunity.facilityUse)) {
    // TS doesn't allow accessing unknown fields of an `object` type - not sure why
    return /** @type {any} */(opportunity.facilityUse).provider;
  }
  throw new Error(`Opportunity has neither superEvent nor facilityUse from which to get organizer/provider. Opportunity fields: ${Object.keys(opportunity).join(', ')}`);
>>>>>>> 869c42ba
}

module.exports = {
  createCriteria,
  getId,
  getType,
  getRemainingCapacity,
  mustBeWithinBookingWindow,
  hasCapacityLimitOfOne,
  remainingCapacityMustBeAtLeastTwo,
<<<<<<< HEAD
  mustRequireAttendeeDetails,
  mustNotRequireAttendeeDetails,
  startDateMustBe2HrsInAdvance,
  eventStatusMustNotBeCancelledOrPostponed,
  mustHaveBookableOffer,
=======
  getOrganizerOrProvider,
>>>>>>> 869c42ba
};<|MERGE_RESOLUTION|>--- conflicted
+++ resolved
@@ -110,7 +110,6 @@
 }
 
 /**
-<<<<<<< HEAD
  * @type {OpportunityConstraint}
  */
 function startDateMustBe2HrsInAdvance(opportunity, options) {
@@ -131,7 +130,9 @@
   return (Array.isArray(offer.availableChannel) && offer.availableChannel.includes('https://openactive.io/OpenBookingPrepayment'))
     && offer.advanceBooking !== 'https://openactive.io/Unavailable'
     && (!offer.validFromBeforeStartDate || moment(opportunity.startDate).subtract(moment.duration(offer.validFromBeforeStartDate)).isBefore(options.harvestStartTime));
-=======
+}
+
+/**
  * For a session, get `organizer`. For a facility, get `provider`.
  * These can be used interchangeably as `organizer` is either a Person or an Organization
  * and `provider` is an Organization.
@@ -148,7 +149,6 @@
     return /** @type {any} */(opportunity.facilityUse).provider;
   }
   throw new Error(`Opportunity has neither superEvent nor facilityUse from which to get organizer/provider. Opportunity fields: ${Object.keys(opportunity).join(', ')}`);
->>>>>>> 869c42ba
 }
 
 module.exports = {
@@ -159,13 +159,10 @@
   mustBeWithinBookingWindow,
   hasCapacityLimitOfOne,
   remainingCapacityMustBeAtLeastTwo,
-<<<<<<< HEAD
   mustRequireAttendeeDetails,
   mustNotRequireAttendeeDetails,
   startDateMustBe2HrsInAdvance,
   eventStatusMustNotBeCancelledOrPostponed,
   mustHaveBookableOffer,
-=======
   getOrganizerOrProvider,
->>>>>>> 869c42ba
 };