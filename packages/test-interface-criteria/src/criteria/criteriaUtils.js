// const moment = require('moment');
const { isObject } = require('lodash');
const moment = require('moment');

/**
<<<<<<< HEAD
 * @typedef {import('../types/Opportunity').Opportunity} Opportunity
 * @typedef {import('../types/Offer').Offer} Offer
 * @typedef {import('../types/Options').Options} Options
 * @typedef {import('../types/Criteria').OpportunityConstraint} OpportunityConstraint
 * @typedef {import('../types/Criteria').OfferConstraint} OfferConstraint
 * @typedef {import('../types/Criteria').Criteria} Criteria
 * @typedef {import('../types/Criteria').TestDataShapeFactory} TestDataShapeFactory
 * @typedef {import('../types/TestDataShape').TestDataShape} TestDataShape
 * @typedef {import('../types/TestDataShape').TestDataNodeConstraint} TestDataNodeConstraint
 * @typedef {import('../types/TestDataShape').DateRangeNodeConstraint} DateRangeNodeConstraint
 * @typedef {import('../types/TestDataShape').NumericNodeConstraint} NumericNodeConstraint
 */

/**
 * @template {TestDataNodeConstraint} TNodeConstraint
 * @param {TNodeConstraint['@type']} expectedType
 * @param {TestDataNodeConstraint} requirement
 * @param {string} criteriaName
 * @returns {TNodeConstraint}
 */
function assertNodeConstraintType(expectedType, requirement, criteriaName) {
  if (requirement['@type'] !== expectedType) {
    throw new Error(`Cannot merge requirements for criteria "${criteriaName}" as they have different types. "${requirement['@type']}" !== "${expectedType}`);
  }
  return /** @type {any} */(requirement);
}

/**
 * @template {TestDataNodeConstraint} TNodeConstraint
 * @template {keyof TNodeConstraint} TFieldName
 * @param {TFieldName} fieldName
 * @param {TNodeConstraint} reqA
 * @param {TNodeConstraint} reqB
 * @param {(reqAField: TNodeConstraint[TFieldName], reqBField: TNodeConstraint[TFieldName]) => TNodeConstraint[TFieldName] | null} getValueIfBothExist
 * @returns {{} | Pick<TNodeConstraint, TFieldName>} This format makes it easy to merge this data into an object literal.
 *   The result will look like e.g. `{ mininclusive: 3 }`.
 *   It can also be an empty object to cater for instances in which neither of the requirements have the field
 *   and therefore this field should not be added to the merged requirement.
 */
function mergeTestDataNodeConstraintField(fieldName, reqA, reqB, getValueIfBothExist) {
  if (reqA[fieldName] == null && reqB[fieldName] == null) {
    return {};
  }
  if (reqA[fieldName] != null) {
    return { [fieldName]: reqA[fieldName] };
  }
  if (reqB[fieldName] != null) {
    return { [fieldName]: reqB[fieldName] };
  }
  const mergedValue = getValueIfBothExist(reqA[fieldName], reqB[fieldName]);
  if (mergedValue == null) { return {}; }
  return { [fieldName]: mergedValue };
}

/**
 * @param {DateRangeNodeConstraint} reqA
 * @param {DateRangeNodeConstraint} reqB
 * @returns {DateRangeNodeConstraint}
 */
function mergeDateRangeNodeConstraints(reqA, reqB) {
  /** @type {DateRangeNodeConstraint} */
  return {
    '@type': 'test:DateRangeNodeConstraint',
    ...mergeTestDataNodeConstraintField('allowNull', reqA, reqB, (a, b) => (a && b ? true : null)),
    ...mergeTestDataNodeConstraintField('minDate', reqA, reqB, (a, b) => (
      moment.max(moment(a), moment(b)).utc().format())),
    ...mergeTestDataNodeConstraintField('maxDate', reqA, reqB, (a, b) => (
      moment.min(moment(a), moment(b)).utc().format())),
  };
}

/**
 * @param {NumericNodeConstraint} reqA
 * @param {NumericNodeConstraint} reqB
 * @returns {NumericNodeConstraint}
 */
function mergeNumericNodeConstraints(reqA, reqB) {
  return {
    '@type': 'NumericNodeConstraint',
    ...mergeTestDataNodeConstraintField('mininclusive', reqA, reqB, Math.max),
    ...mergeTestDataNodeConstraintField('maxinclusive', reqA, reqB, Math.min),
  };
}

/**
 * @param {TestDataNodeConstraint} reqA
 * @param {TestDataNodeConstraint} reqB
 * @param {string} criteriaName
 * @returns {TestDataNodeConstraint}
 */
function mergeTestData(reqA, reqB, criteriaName) {
  switch (reqA['@type']) {
    case 'test:DateRangeNodeConstraint':
      return mergeDateRangeNodeConstraints(reqA, assertNodeConstraintType('test:DateRangeNodeConstraint', reqB, criteriaName));
    case 'NumericNodeConstraint':
      return mergeNumericNodeConstraints(reqA, assertNodeConstraintType('NumericNodeConstraint', reqB, criteriaName));
    default:
      throw new Error(`Merging is not supported for requirements of type "${reqA['@type']}" (criteria "${criteriaName}").

Please consider implementing merging for this requirements if necessary.`);
  }
}

/**
 * @param {object} args
 * @param {string} args.name
 * @param {Criteria['opportunityConstraints']} args.opportunityConstraints
 * @param {Criteria['offerConstraints']} args.offerConstraints
 * @param {Criteria['testDataShape']} args.testDataShape
 * @param {Criteria | null} [args.includeConstraintsFromCriteria] If provided,
 *   opportunity and offer constraints will be included from this criteria.
 * @returns {Criteria}
 */
function createCriteria({
  name,
  opportunityConstraints,
  offerConstraints,
  testDataShape: testDataShapeFactory,
  includeConstraintsFromCriteria = null,
}) {
=======
* @typedef {import('../types/Opportunity').Opportunity} Opportunity
* @typedef {import('../types/Offer').Offer} Offer
* @typedef {import('../types/Criteria').OpportunityConstraint} OpportunityConstraint
* @typedef {import('../types/Criteria').OfferConstraint} OfferConstraint
* @typedef {import('../types/Criteria').Criteria} Criteria
*/

/**
* @param {object} args
* @param {string} args.name
* @param {Criteria['opportunityConstraints']} args.opportunityConstraints
* @param {Criteria['offerConstraints']} args.offerConstraints
* @param {Criteria | null} [args.includeConstraintsFromCriteria] If provided,
*   opportunity and offer constraints will be included from this criteria.
* @returns {Criteria}
*/
function createCriteria({ name, opportunityConstraints, offerConstraints, includeConstraintsFromCriteria = null }) {
>>>>>>> ff7c3ac4
  const baseOpportunityConstraints = includeConstraintsFromCriteria ? includeConstraintsFromCriteria.opportunityConstraints : [];
  const baseOfferConstraints = includeConstraintsFromCriteria ? includeConstraintsFromCriteria.offerConstraints : [];
  /** @type {TestDataShapeFactory} */
  const baseTestDataShapeFactory = includeConstraintsFromCriteria ? includeConstraintsFromCriteria.testDataShape : () => ({
  });
  return {
    name,
    opportunityConstraints: [
      ...baseOpportunityConstraints,
      ...opportunityConstraints,
    ],
    offerConstraints: [
      ...baseOfferConstraints,
      ...offerConstraints,
    ],
    testDataShape: (options) => {
      if (!includeConstraintsFromCriteria) { return testDataShapeFactory(options); }
      const baseTestDataShape = baseTestDataShapeFactory(options);
      const thisTestDataShape = testDataShapeFactory(options);
      // Do any of the opportunity requirements overlap?
      if (baseTestDataShape.opportunityConstraints && thisTestDataShape.opportunityConstraints) {
        for (const key of Object.keys(baseTestDataShape.opportunityConstraints)) {
          if (key === '@type') { continue; } // this is not a requirement field
          if (key in thisTestDataShape.opportunityConstraints) {
            const baseNodeConstraint = baseTestDataShape.opportunityConstraints[key];
            const thisNodeConstraint = thisTestDataShape.opportunityConstraints[key];
            thisTestDataShape.opportunityConstraints[key] = mergeTestData(baseNodeConstraint, thisNodeConstraint, name);
          }
        }
      } else if (baseTestDataShape.opportunityConstraints) {
        thisTestDataShape.opportunityConstraints = baseTestDataShape.opportunityConstraints;
      }
      // Do any of the offer requirements overlap?
      if (baseTestDataShape.offerConstraints && thisTestDataShape.offerConstraints) {
        for (const key of Object.keys(baseTestDataShape.offerConstraints)) {
          if (key === '@type') { continue; } // this is not a requirement field
          if (key in thisTestDataShape.offerConstraints) {
            const baseNodeConstraint = baseTestDataShape.offerConstraints[key];
            const thisNodeConstraint = thisTestDataShape.offerConstraints[key];
            thisTestDataShape.offerConstraints[key] = mergeTestData(baseNodeConstraint, thisNodeConstraint, name);
          }
        }
      } else if (baseTestDataShape.offerConstraints) {
        thisTestDataShape.offerConstraints = baseTestDataShape.offerConstraints;
      }
      return thisTestDataShape;
      // /**
      //  * Combine the test data requirements from the base criteria with the new criteria by
      //  * choosing, for each field, the narrower requirement (e.g. if durationMin is 60 or
      //  * 90, choose 90).
      //  *
      //  * @template {keyof TestDataShape} TNodeConstraintField
      //  * @param {TNodeConstraintField} requirementField
      //  * @param {(
      //  *   thisTestDataRequirementValue: TestDataShape[TNodeConstraintField],
      //  *   thatTestDataRequirementValue: TestDataShape[TNodeConstraintField],
      //  * ) => boolean} chooseThisRequirementOverThatRequirement
      //  * @returns {TestDataShape[TNodeConstraintField]}
      //  */
      // const chooseNarrowerRequirement = (requirementField, chooseThisRequirementOverThatRequirement) => {
      //   const thisTestDataRequirementValue = thisTestDataShape[requirementField] ?? null;
      //   const baseTestDataRequirementValue = baseTestDataShape[requirementField] ?? null;
      //   if (thisTestDataRequirementValue === null || baseTestDataRequirementValue === null) {
      //     return thisTestDataRequirementValue ?? baseTestDataRequirementValue;
      //   }
      //   return chooseThisRequirementOverThatRequirement(thisTestDataRequirementValue, baseTestDataRequirementValue)
      //     ? thisTestDataRequirementValue
      //     : baseTestDataRequirementValue;
      // };
      // return {
      //   ...baseTestDataShape,
      //   ...testDataShapeFactory,
      //   startDateMin: chooseNarrowerRequirement('startDateMin', (thisValue, thatValue) => moment(thisValue).isBefore(thatValue)),
      //   startDateMax: chooseNarrowerRequirement('startDateMax', (thisValue, thatValue) => moment(thisValue).isAfter(thatValue)),
      //   validFromMin: chooseNarrowerRequirement('validFromMin', (thisValue, thatValue) => moment(thisValue).isBefore(thatValue)),
      //   validFromMax: chooseNarrowerRequirement('validFromMax', (thisValue, thatValue) => moment(thisValue).isAfter(thatValue)),
      //   // durationMin: chooseNarrowerRequirement('durationMin',
      //   //   (thisValue, thatValue) => moment.duration(thisValue).asMilliseconds() > moment.duration(thatValue).asMilliseconds()),
      //   // durationMax: chooseNarrowerRequirement('durationMax',
      //   //   (thisValue, thatValue) => moment.duration(thisValue).asMilliseconds() < moment.duration(thatValue).asMilliseconds()),
      //   remainingCapacityMin: chooseNarrowerRequirement('remainingCapacityMin',
      //     (thisValue, thatValue) => thisValue > thatValue),
      //   remainingCapacityMax: chooseNarrowerRequirement('remainingCapacityMax',
      //     (thisValue, thatValue) => thisValue < thatValue),
      //   // TODO There are requirements that have no clear way of merging (e.g. eventStatusIsEventScheduled).
      //   // These should error if there is an overwrite
      //   //
      //   // [obsolete] TODO eventStatusOptions cannot be merged in this way. Either:
      //   // - MAKE IT MERGEABLE
      //   //   - make a more generic method for merging values so that eventStatusOptions can use an intersection
      //   // - MAKE IT UN-MERGEABLE
      //   //   - If a base criteria has a value for this and a child criteria has a value, raise an error.
      //   //   - I think it would also be clearer that it cannot be merged if it was a singular value ("eventStatusOption")
      //   //     rather than an array
      // };
    },
  };
}

/**
* @param {Opportunity} opportunity
* @returns {string}
*/
function getId(opportunity) {
  // return '@id' in opportunity ? opportunity['@id'] : opportunity.id;
  return opportunity['@id'] || opportunity.id;
}

/**
* @param {Opportunity} opportunity
* @returns {string}
*/
function getType(opportunity) {
  return opportunity['@type'] || opportunity.type;
}

/**
* @param {Opportunity} opportunity
* @returns {boolean}
*/
function hasCapacityLimitOfOne(opportunity) {
  // return true for a Slot of an IndividualFacilityUse, which is limited to a maximumUses of 1 by the specification.
  return opportunity && opportunity.facilityUse && getType(opportunity.facilityUse) === 'IndividualFacilityUse';
}

/**
* @param {Opportunity} opportunity
* @returns {number | null | undefined} Not all opportunities have
*   remainingAttendeeCapacity (which is optional in ScheduledSessions) or
*   remainingUses, therefore the return value may be null-ish.
*/
function getRemainingCapacity(opportunity) {
  return opportunity.remainingAttendeeCapacity !== undefined ? opportunity.remainingAttendeeCapacity : opportunity.remainingUses;
}

/**
<<<<<<< HEAD
 * @type {OpportunityConstraint}
=======
* @type {OfferConstraint}
*/
function mustBeWithinBookingWindow(offer, opportunity, options) {
  if (!offer || !offer.validFromBeforeStartDate) {
    return null; // Required for validation step
  }

  const start = moment(opportunity.startDate);
  const duration = moment.duration(offer.validFromBeforeStartDate);

  const valid = start.subtract(duration).isBefore(options.harvestStartTime);
  return valid;
}

/**
* @type {OfferConstraint}
*/
function mustRequireAttendeeDetails(offer) {
  return Array.isArray(offer.openBookingFlowRequirement) && offer.openBookingFlowRequirement.includes('https://openactive.io/OpenBookingAttendeeDetails');
}

/**
* @type {OfferConstraint}
*/
function mustNotRequireAttendeeDetails(offer) {
  return !mustRequireAttendeeDetails(offer);
}

/**
 * @type {OfferConstraint}
 */
function mustRequireAdditionalDetails(offer) {
  return Array.isArray(offer.openBookingFlowRequirement) && offer.openBookingFlowRequirement.includes('https://openactive.io/OpenBookingIntakeForm');
}

/**
 * @type {OfferConstraint}
>>>>>>> ff7c3ac4
 */
function mustNotRequireAdditionalDetails(offer) {
  return !mustRequireAdditionalDetails(offer);
}

function mustBeWithinCancellationWindow(offer, opportunity, options) {
  if (!offer || !offer.latestCancellationBeforeStartDate) {
    return null; // Required for validation step
  }

  const start = moment(opportunity.startDate);
  const duration = moment.duration(offer.latestCancellationBeforeStartDate);

  const valid = !start.subtract(duration).isBefore(options.harvestStartTime);
  return valid;
}

/**
* @type {OpportunityConstraint}
*/
function remainingCapacityMustBeAtLeastTwo(opportunity) {
  // A capacity of at least 2 is needed for cases other than IndividualFacilityUse because the multiple OrderItem tests use 2 of the same item (via the opportunityReuseKey).
  // The opportunityReuseKey is not used for IndividualFacilityUse, which is limited to a maximumUses of 1 by the specification.
  return getRemainingCapacity(opportunity) > (hasCapacityLimitOfOne(opportunity) ? 0 : 1);
}

/**
* @type {OpportunityConstraint}
*/
function startDateMustBe2HrsInAdvance(opportunity, options) {
  return moment(options.harvestStartTime).add(moment.duration('P2H')).isBefore(opportunity.startDate);
}

/**
* @type {OpportunityConstraint}
*/
function eventStatusMustNotBeCancelledOrPostponed(opportunity) {
  return !(opportunity.eventStatus === 'https://schema.org/EventCancelled' || opportunity.eventStatus === 'https://schema.org/EventPostponed');
}

/**
* @type {OfferConstraint}
*/
function mustHaveBookableOffer(offer, opportunity, options) {
  return (Array.isArray(offer.availableChannel) && offer.availableChannel.includes('https://openactive.io/OpenBookingPrepayment'))
   && offer.advanceBooking !== 'https://openactive.io/Unavailable'
   && (!offer.validFromBeforeStartDate || moment(opportunity.startDate).subtract(moment.duration(offer.validFromBeforeStartDate)).isBefore(options.harvestStartTime));
}

/**
* @type {OfferConstraint}
*/
function mustNotAllowFullRefund(offer) {
  return offer.allowCustomerCancellationFullRefund === false;
}

/**
* @type {OfferConstraint}
*/
function mustAllowFullRefund(offer) {
  return offer.allowCustomerCancellationFullRefund === true;
}

/**
* For a session, get `organizer`. For a facility, get `provider`.
* These can be used interchangeably as `organizer` is either a Person or an Organization
* and `provider` is an Organization.
*
* @param {Opportunity} opportunity
*/
function getOrganizerOrProvider(opportunity) {
  if (isObject(opportunity.superEvent)) {
    // TS doesn't allow accessing unknown fields of an `object` type - not sure why
    return /** @type {any} */(opportunity.superEvent).organizer;
  }
  if (isObject(opportunity.facilityUse)) {
    // TS doesn't allow accessing unknown fields of an `object` type - not sure why
    return /** @type {any} */(opportunity.facilityUse).provider;
  }
  throw new Error(`Opportunity has neither superEvent nor facilityUse from which to get organizer/provider. Opportunity fields: ${Object.keys(opportunity).join(', ')}`);
}

module.exports = {
  createCriteria,
  getId,
  getType,
  getRemainingCapacity,
<<<<<<< HEAD
=======
  mustBeWithinBookingWindow,
  mustBeWithinCancellationWindow,
>>>>>>> ff7c3ac4
  hasCapacityLimitOfOne,
  remainingCapacityMustBeAtLeastTwo,
  mustRequireAttendeeDetails,
  mustNotRequireAttendeeDetails,
  startDateMustBe2HrsInAdvance,
  eventStatusMustNotBeCancelledOrPostponed,
  mustHaveBookableOffer,
  getOrganizerOrProvider,
  mustNotAllowFullRefund,
  mustAllowFullRefund,
  mustRequireAdditionalDetails,
  mustNotRequireAdditionalDetails,
};<|MERGE_RESOLUTION|>--- conflicted
+++ resolved
@@ -3,7 +3,6 @@
 const moment = require('moment');
 
 /**
-<<<<<<< HEAD
  * @typedef {import('../types/Opportunity').Opportunity} Opportunity
  * @typedef {import('../types/Offer').Offer} Offer
  * @typedef {import('../types/Options').Options} Options
@@ -124,25 +123,6 @@
   testDataShape: testDataShapeFactory,
   includeConstraintsFromCriteria = null,
 }) {
-=======
-* @typedef {import('../types/Opportunity').Opportunity} Opportunity
-* @typedef {import('../types/Offer').Offer} Offer
-* @typedef {import('../types/Criteria').OpportunityConstraint} OpportunityConstraint
-* @typedef {import('../types/Criteria').OfferConstraint} OfferConstraint
-* @typedef {import('../types/Criteria').Criteria} Criteria
-*/
-
-/**
-* @param {object} args
-* @param {string} args.name
-* @param {Criteria['opportunityConstraints']} args.opportunityConstraints
-* @param {Criteria['offerConstraints']} args.offerConstraints
-* @param {Criteria | null} [args.includeConstraintsFromCriteria] If provided,
-*   opportunity and offer constraints will be included from this criteria.
-* @returns {Criteria}
-*/
-function createCriteria({ name, opportunityConstraints, offerConstraints, includeConstraintsFromCriteria = null }) {
->>>>>>> ff7c3ac4
   const baseOpportunityConstraints = includeConstraintsFromCriteria ? includeConstraintsFromCriteria.opportunityConstraints : [];
   const baseOfferConstraints = includeConstraintsFromCriteria ? includeConstraintsFromCriteria.offerConstraints : [];
   /** @type {TestDataShapeFactory} */
@@ -279,9 +259,6 @@
 }
 
 /**
-<<<<<<< HEAD
- * @type {OpportunityConstraint}
-=======
 * @type {OfferConstraint}
 */
 function mustBeWithinBookingWindow(offer, opportunity, options) {
@@ -319,12 +296,14 @@
 
 /**
  * @type {OfferConstraint}
->>>>>>> ff7c3ac4
  */
 function mustNotRequireAdditionalDetails(offer) {
   return !mustRequireAdditionalDetails(offer);
 }
 
+/**
+* @type {OfferConstraint}
+*/
 function mustBeWithinCancellationWindow(offer, opportunity, options) {
   if (!offer || !offer.latestCancellationBeforeStartDate) {
     return null; // Required for validation step
@@ -407,11 +386,8 @@
   getId,
   getType,
   getRemainingCapacity,
-<<<<<<< HEAD
-=======
   mustBeWithinBookingWindow,
   mustBeWithinCancellationWindow,
->>>>>>> ff7c3ac4
   hasCapacityLimitOfOne,
   remainingCapacityMustBeAtLeastTwo,
   mustRequireAttendeeDetails,
